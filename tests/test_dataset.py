import unittest
import os
import torch
from tests.util import create_config, get_dataset_folder
from kge import Dataset
<<<<<<< HEAD
from kge.indexing import KvsAllIndexDict
=======
from kge.indexing import KvsAllIndex
>>>>>>> 9eedffe7


class TestDataset(unittest.TestCase):
    def setUp(self) -> None:
        self.dataset_name = "dataset_test"
        self.dataset_folder = get_dataset_folder(self.dataset_name)
        self.config = create_config(self.dataset_name)

        self.remove_pickle_files()

    def tearDown(self) -> None:
        self.remove_pickle_files()

    def remove_pickle_files(self):
        dataset_files = os.listdir(self.dataset_folder)
        for item in dataset_files:
            if item.endswith(".pckl"):
                os.remove(os.path.join(self.dataset_folder, item))

    def test_store_data_pickle(self):
        # this will create new pickle files for train, valid, test
        dataset = Dataset.create(
            config=self.config, folder=self.dataset_folder, preload_data=True
        )
        pickle_filenames = [
            "train.del-t.pckl",
            "valid.del-t.pckl",
            "test.del-t.pckl",
            "entity_ids.del-True-t-False.pckl",
            "relation_ids.del-True-t-False.pckl",
        ]
        for filename in pickle_filenames:
            self.assertTrue(
                os.path.isfile(os.path.join(self.dataset_folder, filename)),
                msg=filename,
            )

    def test_store_index_pickle(self):
        dataset = Dataset.create(
            config=self.config, folder=self.dataset_folder, preload_data=True
        )
        for index_key in dataset.index_functions.keys():
            dataset.index(index_key)
            pickle_filename = os.path.join(
                self.dataset_folder,
                Dataset._to_valid_filename(f"index-{index_key}.pckl"),
            )
            self.assertTrue(
                os.path.isfile(os.path.join(self.dataset_folder, pickle_filename)),
                msg=pickle_filename,
            )

    def test_data_pickle_correctness(self):
        # this will create new pickle files for train, valid, test
        dataset = Dataset.create(
            config=self.config, folder=self.dataset_folder, preload_data=True
        )

        # create new dataset which loads the triples from stored pckl files
        dataset_load_by_pickle = Dataset.create(
            config=self.config, folder=self.dataset_folder, preload_data=True
        )
        for split in dataset._triples.keys():
            self.assertTrue(
                torch.all(
                    torch.eq(dataset_load_by_pickle.split(split), dataset.split(split))
                )
            )
        self.assertEqual(dataset._meta, dataset_load_by_pickle._meta)

    def test_index_pickle_correctness(self):
        def _create_dataset_and_indexes():
            data = Dataset.create(
                config=self.config, folder=self.dataset_folder, preload_data=True
            )
            indexes = []
            for index_key in data.index_functions.keys():
                indexes.append(data.index(index_key))
            return data, indexes

        # this will create new pickle files for train, valid, test
        dataset, dataset_indexes = _create_dataset_and_indexes()

        # create new dataset. This will load the triples from stored pickle files
        # from previous dataset creation
        (
            dataset_load_by_pickle,
            dataset_indexes_by_pickle,
        ) = _create_dataset_and_indexes()

        for index, index_by_pickle in zip(dataset_indexes, dataset_indexes_by_pickle):
            self.assertEqualTorch(index, index_by_pickle)

    def assertEqualTorch(self, first, second, msg=None):
        """Compares first and second using ==, except for PyTorch tensors,
        where `torch.eq` is used."""

        # TODO factor out to utility class
        self.assertEqual(type(first), type(second), msg=msg)
        if isinstance(first, dict):
            self.assertEqual(len(first), len(second), msg=msg)
            for key in first.keys():
                self.assertTrue(key in second, msg=msg)
                self.assertEqualTorch(first[key], second[key], msg=msg)
        elif isinstance(first, list):
            self.assertEqual(len(first), len(second), msg=msg)
            for i in range(len(first)):
                self.assertEqualTorch(first[i], second[i], msg=msg)
<<<<<<< HEAD
        elif isinstance(first, KvsAllIndexDict):
=======
        elif isinstance(first, KvsAllIndex):
>>>>>>> 9eedffe7
            first_attributes = [a for a in dir(first) if not a.startswith("__")]
            second_attributes = [a for a in dir(second) if not a.startswith("__")]
            for first_attribute, second_attribute in zip(
                first_attributes, second_attributes
            ):
                self.assertEqualTorch(first_attribute, second_attribute)
        else:
            if type(first) is torch.Tensor:
                self.assertTrue(torch.all(torch.eq(first, second)), msg=msg)
            else:
                self.assertEqual(first, second, msg=msg)<|MERGE_RESOLUTION|>--- conflicted
+++ resolved
@@ -3,11 +3,7 @@
 import torch
 from tests.util import create_config, get_dataset_folder
 from kge import Dataset
-<<<<<<< HEAD
-from kge.indexing import KvsAllIndexDict
-=======
 from kge.indexing import KvsAllIndex
->>>>>>> 9eedffe7
 
 
 class TestDataset(unittest.TestCase):
@@ -116,11 +112,7 @@
             self.assertEqual(len(first), len(second), msg=msg)
             for i in range(len(first)):
                 self.assertEqualTorch(first[i], second[i], msg=msg)
-<<<<<<< HEAD
-        elif isinstance(first, KvsAllIndexDict):
-=======
         elif isinstance(first, KvsAllIndex):
->>>>>>> 9eedffe7
             first_attributes = [a for a in dir(first) if not a.startswith("__")]
             second_attributes = [a for a in dir(second) if not a.startswith("__")]
             for first_attribute, second_attribute in zip(
