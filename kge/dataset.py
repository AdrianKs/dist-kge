from __future__ import annotations

import csv
import os
import sys
import uuid

import torch
from torch import Tensor
import numpy as np
import pickle
import inspect

from kge import Config, Configurable
import kge.indexing
from kge.indexing import create_default_index_functions
from kge.misc import kge_base_dir

from typing import Dict, List, Any, Callable, Union, Optional


class Dataset(Configurable):
    """Stores information about a dataset.

    This includes the number of entities, number of relations, splits containing tripels
    (e.g., to train, validate, test), indexes, and various metadata about these objects.
    Most of these objects can be lazy-loaded on first use.

    """

    #: whether to about when an outdated cached dataset or index file is found
    _abort_when_cache_outdated = False

    def __init__(self, config, folder=None):
        """Constructor for internal use.

        To load a dataset, use `Dataset.create()`."""
        super().__init__(config, "dataset")

        #: directory in which dataset is stored
        self.folder = folder

        # read the number of entities and relations from the config, if present
        try:
            self._num_entities: Int = config.get("dataset.num_entities")
            if self._num_entities < 0:
                self._num_entities = None
        except KeyError:
            self._num_entities: Int = None

        try:
            self._num_relations: Int = config.get("dataset.num_relations")
            if self._num_relations < 0:
                self._num_relations = None
        except KeyError:
            self._num_relations: Int = None

        #: split-name to (n,3) int32 tensor
        self._triples: Dict[str, Tensor] = {}

        #: meta data that is part if this dataset. Indexed by key.
        self._meta: Dict[str, Any] = {}

        #: data derived automatically from the splits or meta data. Indexed by key.
        self._indexes: Dict[str, Any] = {}

        #: functions that compute and add indexes as needed; arguments are dataset and
        #: key. Index functions are expected to not recompute an index that is already
        #: present. Indexed by key (same key as in self._indexes)
        self.index_functions: Dict[str, Callable] = {}
        create_default_index_functions(self)

    ## LOADING ##########################################################################

    def ensure_available(self, key):
        """Checks if key can be loaded"""
        if self.folder is None or not os.path.exists(self.folder):
            raise IOError(
                "Dataset {} not found".format(self.config.get("dataset.name"))
            )
        filename = self.config.get(f"dataset.files.{key}.filename")
        if filename is None:
            raise IOError("Filename for key {} not specified in config".format(key))
        if not os.path.exists(os.path.join(self.folder, filename)):
            raise IOError("File {} for key {} could not be found".format(os.path.join(self.folder, filename), key))

    @staticmethod
<<<<<<< HEAD
    def create(config: Config, preload_data=True, folder: Optional[str] = None):
=======
    def create(config: Config, preload_data: bool = True, folder: Optional[str] = None):
>>>>>>> d2b88da5
        """Loads a dataset.

        If preload_data is set, loads entity and relation maps as well as all splits.
        Otherwise, this data is lazy loaded on first use.

        """
        name = config.get("dataset.name")
        if folder is None:
            folder = os.path.join(kge_base_dir(), "data", name)
        if os.path.isfile(os.path.join(folder, "dataset.yaml")):
            config.log("Loading configuration of dataset " + name + "...")
            config.load(os.path.join(folder, "dataset.yaml"))

        dataset = Dataset(config, folder)
        if preload_data:
            dataset.entity_ids()
            dataset.relation_ids()
            for split in ["train", "valid", "test"]:
                dataset.split(split)
        return dataset

    @staticmethod
    def create_from(
        checkpoint: Dict,
        config: Config = None,
        dataset: Optional[Dataset] = None,
        preload_data=False,
    ) -> Dataset:
        """Creates dataset based on a checkpoint.

        If a dataset is provided, only (!) its meta data will be updated with the values
        from the checkpoint. No further checks are performed.

        Args:
            checkpoint: loaded checkpoint
            config: config (should match the one of checkpoint if set)
            dataset: dataset to update
            preload_data: preload data

        Returns: created/updated dataset

        """
        if config is None:
            config = Config.create_from(checkpoint)
        if dataset is None:
            dataset = Dataset.create(config, preload_data)
        if "dataset" in checkpoint:
            dataset_checkpoint = checkpoint["dataset"]
            if (
                "dataset.meta" in dataset_checkpoint
                and dataset_checkpoint["meta"] is not None
            ):
                dataset._meta.update(dataset_checkpoint["meta"])
            dataset._num_entities = dataset_checkpoint["num_entities"]
            dataset._num_relations = dataset_checkpoint["num_relations"]
        return dataset

    def save_to(self, checkpoint: Dict, meta_keys: Optional[List[str]] = None) -> Dict:
        """Adds meta data to a checkpoint"""
        dataset_checkpoint = {
            "num_entities": self.num_entities(),
            "num_relations": self.num_relations(),
        }
        checkpoint["dataset"] = dataset_checkpoint
        if meta_keys is None:
            return checkpoint
        meta_checkpoint = {}
        for key in meta_keys:
            meta_checkpoint[key] = self.map_indexes(None, key)
        checkpoint["dataset"]["meta"] = meta_checkpoint
        return checkpoint

    @staticmethod
    def _to_valid_filename(s):
        invalid_chars = "\n\t\\/"
        replacement_chars = "ntbf"
        trans = invalid_chars.maketrans(invalid_chars, replacement_chars)
        return s.translate(trans)

    @staticmethod
    def _load_triples(filename: str, delimiter="\t", use_pickle=False) -> Tensor:
        if use_pickle:
            # check if there is a pickled, up-to-date version of the file
            pickle_suffix = Dataset._to_valid_filename(f"-{delimiter}.pckl")
            pickle_filename = filename + pickle_suffix
            triples = Dataset._pickle_load_if_uptodate(None, pickle_filename, filename)
            if triples is not None:
                return triples

        triples = np.loadtxt(filename, usecols=range(0, 3), dtype=np.int32)
        triples = torch.from_numpy(triples)
        if use_pickle:
            Dataset._pickle_dump_atomic(triples, pickle_filename)
        return triples

    def load_triples(self, key: str) -> Tensor:
        "Load or return the triples with the specified key."
        if key not in self._triples:
            self.ensure_available(key)
            filename = self.config.get(f"dataset.files.{key}.filename")
            filetype = self.config.get(f"dataset.files.{key}.type")
            if filetype != "triples":
                raise ValueError(
                    "Unexpected file type: "
                    f"dataset.files.{key}.type='{filetype}', expected 'triples'"
                )
            triples = Dataset._load_triples(
                os.path.join(self.folder, filename),
                use_pickle=self.config.get("dataset.pickle"),
            )
            self.config.log(f"Loaded {len(triples)} {key} triples")
            self._triples[key] = triples

        return self._triples[key]

    @staticmethod
    def _load_map(
        filename: str,
        as_list: bool = False,
        delimiter: str = "\t",
        ignore_duplicates=False,
        use_pickle=False,
    ) -> Union[List, Dict]:
        if use_pickle:
            # check if there is a pickled, up-to-date version of the file
            pickle_suffix = Dataset._to_valid_filename(
                f"-{as_list}-{delimiter}-{ignore_duplicates}.pckl"
            )
            pickle_filename = filename + pickle_suffix
            result = Dataset._pickle_load_if_uptodate(None, pickle_filename, filename)
            if result is not None:
                return result

        n = 0
        dictionary = {}
        warned_overrides = False
        duplicates = 0
        with open(filename, "r") as file:
            for line in file:
                key, value = line.split(delimiter, maxsplit=1)
                value = value.rstrip("\n")
                if as_list:
                    key = int(key)
                    n = max(n, key + 1)
                if key in dictionary:
                    duplicates += 1
                    if not ignore_duplicates:
                        raise KeyError(f"{filename} contains duplicated keys")
                else:
                    dictionary[key] = value
        if as_list:
            array = [None] * n
            for index, value in dictionary.items():
                array[index] = value
            result = (array, duplicates)
        else:
            result = (dictionary, duplicates)

        if use_pickle:
            Dataset._pickle_dump_atomic(result, pickle_filename)
        return result

    def load_map(
        self,
        key: str,
        as_list: bool = False,
        maptype=None,
        ids_key=None,
        ignore_duplicates=False,
    ) -> Union[List, Dict]:
        """Load or return the map with the specified key.

        If `as_list` is set, the map is converted to an array indexed by the map's keys.

        If `maptype` is set ensures that the map being loaded has the specified type.
        Valid map types are `map` (keys are indexes) and `idmap` (keys are ids).

        If the map is of type `idmap`, its keys can be converted to indexes by setting
        `ids_key` to either `entity_ids` or `relation_ids` and `as_list` to `True`.

        If ignore_duplicates is set to `False` and the map contains duplicate keys,
        raise a `KeyError`. Otherwise, logs a warning and picks first occurrence of a
        key.

        """
        if key not in self._meta:
            self.ensure_available(key)
            filename = self.config.get(f"dataset.files.{key}.filename")
            filetype = self.config.get(f"dataset.files.{key}.type")
            if (maptype and filetype != maptype) or (
                not maptype and filetype not in ["map", "idmap"]
            ):
                if not maptype:
                    maptype = "map' or 'idmap"
                raise ValueError(
                    "Unexpected file type: "
                    f"dataset.files.{key}.type='{filetype}', expected {maptype}"
                )
            if filetype == "idmap" and as_list and ids_key:
                map_, duplicates = Dataset._load_map(
                    os.path.join(self.folder, filename),
                    as_list=False,
                    ignore_duplicates=ignore_duplicates,
                    use_pickle=self.config.get("dataset.pickle"),
                )
                ids = self.load_map(ids_key, as_list=True)
                map_ = [map_.get(ids[i], None) for i in range(len(ids))]
                nones = map_.count(None)
                if nones > 0:
                    self.config.log(
                        f"Warning: could not find {nones} ids in map {key}; "
                        "filling with None."
                    )
            else:
                map_, duplicates = Dataset._load_map(
                    os.path.join(self.folder, filename),
                    as_list=as_list,
                    ignore_duplicates=ignore_duplicates,
                    use_pickle=self.config.get("dataset.pickle"),
                )

            if duplicates > 0:
                self.config.log(
                    f"Warning: map {key} contains {duplicates} duplicate keys, "
                    "all which have been ignored"
                )
            self.config.log(f"Loaded {len(map_)} keys from map {key}")
            self._meta[key] = map_

        return self._meta[key]

    def shallow_copy(self):
        """Returns a dataset that shares the underlying splits and indexes.

        Changes to splits and indexes are also reflected on this and the copied dataset.
        """
        copy = Dataset(self.config, self.folder)
        copy._num_entities = self.num_entities()
        copy._num_relations = self.num_relations()
        copy._triples = self._triples
        copy._meta = self._meta
        copy._indexes = self._indexes
        copy.index_functions = self.index_functions
        return copy

    def _get_newest_mtime(self, data_filenames=None):
        """Return the timestamp of latest modification of relevant data files.

        If `data_filenames` is `None`, return latest modification of relevant modules or
        any of the dataset files given in the configuration.

        Otherwise, return latest modification of relevant modules or any of the
        specified files.

        """
        newest_timestamp = max(
            os.path.getmtime(inspect.getfile(Dataset)),
            os.path.getmtime(inspect.getfile(kge.indexing)),
        )
        if data_filenames is None:
            data_filenames = []
            for key, entry in self.config.get("dataset.files").items():
                filename = os.path.join(self.folder, entry["filename"])
                data_filenames.append(filename)

        if isinstance(data_filenames, str):
            data_filenames = [data_filenames]

        for filename in data_filenames:
            if os.path.isfile(filename):
                timestamp = os.path.getmtime(filename)
                newest_timestamp = max(newest_timestamp, timestamp)

        return newest_timestamp

    def _pickle_load_if_uptodate(
        self, pickle_filename: str, data_filenames: List[str] = None
    ):
        """Load the specified pickle file if it's up-to-date.

        The `data_filenames` argument is as specified in `_get_newest_mtime`. If
        `data_filenames` is not `None`, `self` can be `None`.

        Returns `None` if the pickled file is not present or if it is outdated.

        """
        if os.path.isfile(pickle_filename):
            if os.path.getmtime(pickle_filename) > Dataset._get_newest_mtime(
                self, data_filenames
            ):  # self may be None
                with open(pickle_filename, "rb") as f:
                    return pickle.load(f)
            elif Dataset._abort_when_cache_outdated:
                pickle_filename = os.path.abspath(pickle_filename)
                pickle_dir = os.path.dirname(pickle_filename)
                raise ValueError(
                    f"""Cached dataset file
  {pickle_filename}
is outdated.

If unsure what to do, remove the command line option '--abort-when-cache-outdated' and
rerun to recompute the outdated file.

BEWARE: If you are an expert user who understands clearly why the file is outdated AND
that it does not need to be recomputed, you can update the timestamp of the filename as
follows:

  touch {pickle_filename}

NOT RECOMMENDED: You can update the timestamp of all cached files using:

  touch {pickle_dir}/*.pckl
"""
                )
        else:
            return None

    @staticmethod
    def _pickle_dump_atomic(data, pickle_filename):
        # first write to temporary file
        tmpfile = pickle_filename + str(uuid.uuid4()) + ".tmp"
        with open(tmpfile, "wb") as f:
            pickle.dump(data, f)

        # then do an atomic replace
        os.replace(tmpfile, pickle_filename)

    ## ACCESS ###########################################################################

    def files_of_type(self, file_type: str) -> List[str]:
        "Return all keys of files with the specified type."
        return [
            key
            for key, entry in self.config.get("dataset.files").items()
            if entry["type"] == file_type
        ]

    def num_entities(self) -> int:
        "Return the number of entities in this dataset."
        if not self._num_entities:
            self._num_entities = len(self.entity_ids())
        return self._num_entities

    def num_relations(self) -> int:
        "Return the number of relations in this dataset."
        if not self._num_relations:
            self._num_relations = len(self.relation_ids())
        return self._num_relations

    def split(self, split: str) -> Tensor:
        """Return the split of the specified name.

        If the split is not yet loaded, load it. Returns an Nx3 IntTensor of
        spo-triples.

        """
        return self.load_triples(split)

    def entity_ids(
        self, indexes: Optional[Union[int, Tensor]] = None
    ) -> Union[str, List[str], np.ndarray]:
        """Decode indexes to entity ids.

        See `Dataset#map_indexes` for a description of the `indexes` argument.
        """
        return self.map_indexes(indexes, "entity_ids")

    def relation_ids(
        self, indexes: Optional[Union[int, Tensor]] = None
    ) -> Union[str, List[str], np.ndarray]:
        """Decode indexes to relation ids.

        See `Dataset#map_indexes` for a description of the `indexes` argument.
        """
        return self.map_indexes(indexes, "relation_ids")

    def entity_strings(
        self, indexes: Optional[Union[int, Tensor]] = None
    ) -> Union[str, List[str], np.ndarray]:
        """Decode indexes to entity strings.

        See `Dataset#map_indexes` for a description of the `indexes` argument.

        """
        map_ = self.load_map(
            "entity_strings", as_list=True, ids_key="entity_ids", ignore_duplicates=True
        )
        return self._map_indexes(indexes, map_)

    def relation_strings(
        self, indexes: Optional[Union[int, Tensor]] = None
    ) -> Union[str, List[str], np.ndarray]:
        """Decode indexes to relation strings.

        See `Dataset#map_indexes` for a description of the `indexes` argument.

        """
        map_ = self.load_map(
            "relation_strings",
            as_list=True,
            ids_key="relation_ids",
            ignore_duplicates=True,
        )
        return self._map_indexes(indexes, map_)

    def meta(self, key: str) -> Any:
        """Return metadata stored under the specified key."""
        return self._meta[key]

    def index(self, key: str) -> Any:
        """Return the index stored under the specified key.

        Index means any data structure that is derived from the dataset, including
        statistics and indexes.

        If the index has not yet been computed, computes it by calling the function
        specified in `self.index_functions`.

        See `kge.indexing.create_default_index_functions()` for the indexes available by
        default.

        """
        if key not in self._indexes:
            use_pickle = self.config.get("dataset.pickle")
            if use_pickle:
                pickle_filename = os.path.join(
                    self.folder, Dataset._to_valid_filename(f"index-{key}.pckl")
                )
                index = self._pickle_load_if_uptodate(pickle_filename)
                if index is not None:
                    self._indexes[key] = index
                    # call index function solely to print log messages. It's
                    # expected to note recompute the index (which we just loaded)
                    if key in self.index_functions:
                        self.index_functions[key](self)

                    return self._indexes[key]

            self.index_functions[key](self)
            if use_pickle:
                Dataset._pickle_dump_atomic(self._indexes[key], pickle_filename)

        return self._indexes[key]

    @staticmethod
    def _map_indexes(indexes, values):
        "Return the names corresponding to specified indexes"
        if indexes is None:
            return values
        elif isinstance(indexes, int):
            return values[indexes]
        else:
            shape = indexes.shape
            indexes = indexes.view(-1)
            names = np.array(list(map(lambda i: values[i], indexes)), dtype=str)
            return names.reshape(shape)

    def map_indexes(
        self, indexes: Optional[Union[int, Tensor]], key: str
    ) -> Union[Any, List[Any], np.ndarray]:
        """Maps indexes to values using the specified map.

        `key` refers to the key of a map file of the dataset, which associates a value
        with each numerical index. The map file is loaded automatically.

        If `indexes` is `None`, return all values. If `indexes` is an integer, return
        the corresponding value. If `indexes` is a Tensor, return an ndarray of the same
        shape holding the corresponding values.

        """
        map_ = self.load_map(key, as_list=True)
        return Dataset._map_indexes(indexes, map_)<|MERGE_RESOLUTION|>--- conflicted
+++ resolved
@@ -85,11 +85,7 @@
             raise IOError("File {} for key {} could not be found".format(os.path.join(self.folder, filename), key))
 
     @staticmethod
-<<<<<<< HEAD
-    def create(config: Config, preload_data=True, folder: Optional[str] = None):
-=======
     def create(config: Config, preload_data: bool = True, folder: Optional[str] = None):
->>>>>>> d2b88da5
         """Loads a dataset.
 
         If preload_data is set, loads entity and relation maps as well as all splits.
