--- conflicted
+++ resolved
@@ -212,7 +212,6 @@
         best = None
         best_metric = None
         for trace_entry in valid_trace:
-<<<<<<< HEAD
             if train_job_config.get("job.distributed.num_workers") <= 0:
                 metric = trace_entry["metric_value"]
             else:
@@ -221,11 +220,7 @@
                 metric = Trace.get_metric(trace_entry, metric_name)
                 trace_entry["metric_value"] = metric
                 trace_entry["metric_name"] = metric_name
-            if not best or best_metric < metric:
-=======
-            metric = trace_entry["metric_value"]
             if not best or Metric(search_job).better(metric, best_metric):
->>>>>>> a22724e9
                 best = trace_entry
                 best_metric = metric
 
