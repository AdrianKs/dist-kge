import itertools
import os
import math
import time
import sys
import gc
from collections import defaultdict

from dataclasses import dataclass

import torch
import torch.utils.data
import numpy as np

from kge import Config, Dataset
from kge.job import Job, TrainingOrEvaluationJob
from kge.model import KgeModel

from kge.util import KgeLoss, KgeOptimizer, KgeSampler, KgeLRScheduler
from kge.util.io import load_checkpoint

# fixme: for some reason python from console cries about circular imports if loaded
#  from init. But directly it works (partially initialized model)
from kge.distributed.work_scheduler import SchedulerClient
from kge.distributed.parameter_client import KgeParameterClient
from kge.distributed.misc import MIN_RANK

# from kge.distributed import KgeParameterClient, SchedulerClient
from typing import Any, Callable, Dict, List, Optional, Union
import kge.job.util

SLOTS = [0, 1, 2]
S, P, O = SLOTS
SLOT_STR = ["s", "p", "o"]


def _generate_worker_init_fn(config):
    "Initialize workers of a DataLoader"
    use_fixed_seed = config.get("random_seed.numpy") >= 0

    def worker_init_fn(worker_num):
        # ensure that NumPy uses different seeds at each worker
        if use_fixed_seed:
            # reseed based on current seed (same for all workers) and worker number
            # (different)
            base_seed = np.random.randint(2 ** 32 - 1)
            np.random.seed(base_seed + worker_num)
        else:
            # reseed fresh
            np.random.seed()

    return worker_init_fn


<<<<<<< HEAD
class NumberDataset(torch.utils.data.Dataset):
    def __init__(self, num_samples):
        self.samples = list(range(num_samples))

    def __len__(self):
        return len(self.samples)

    def __getitem__(self, idx):
        return idx
    #    return self.samples[idx]

    def set_samples(self, samples):
        self.samples = samples


class TrainingJob(Job):
=======
class TrainingJob(TrainingOrEvaluationJob):
>>>>>>> c11f39b6
    """Abstract base job to train a single model with a fixed set of hyperparameters.

    Also used by jobs such as :class:`SearchJob`.

    Subclasses for specific training methods need to implement `_prepare` and
    `_process_batch`.

    """

    def __init__(
        self,
        config: Config,
        dataset: Dataset,
        parent_job: Job = None,
        model=None,
        parameter_client: Optional[KgeParameterClient] = None,
        init_for_load_only=False,
    ) -> None:
        from kge.job import EvaluationJob

        super().__init__(config, dataset, parent_job)
        self.parameter_client = parameter_client
        self.entity_sync_level = self.config.get("job.distributed.entity_sync_level")
        self.relation_sync_level = self.config.get(
            "job.distributed.relation_sync_level"
        )
        # here we create one large model to init lapse and remove it afterwards
        self.parameter_client.barrier()
        if self.parameter_client.rank == MIN_RANK and not init_for_load_only:
            self.config.set(self.config.get("model") + ".create_complete", True)
            init_model = KgeModel.create(
                self.config, self.dataset, parameter_client=self.parameter_client
            )
            init_model.get_s_embedder().push_all()
            init_model.get_p_embedder().push_all()
            del init_model
            self.config.set(self.config.get("model") + ".create_complete", False)
        self.parameter_client.barrier()

        self.work_scheduler_client = SchedulerClient()
        (
            max_partition_entities,
            max_partition_relations,
        ) = self.work_scheduler_client.get_init_info()
        if model is None:
            self.model: KgeModel = KgeModel.create(
                config,
                dataset,
                parameter_client=parameter_client,
                max_partition_entities=max_partition_entities,
            )
        else:
            self.model: KgeModel = model
        lapse_indexes = [
            torch.arange(dataset.num_entities(), dtype=torch.int),
            torch.arange(dataset.num_relations(), dtype=torch.int)
            + dataset.num_entities(),
        ]
        self.model.get_s_embedder().to_device()
        self.model.get_p_embedder().to_device()
        self.optimizer = KgeOptimizer.create(
            config,
            self.model,
            parameter_client=parameter_client,
            lapse_indexes=lapse_indexes,
        )
        self.kge_lr_scheduler = KgeLRScheduler(config, self.optimizer)
        self.loss = KgeLoss.create(config)
        self.abort_on_nan: bool = config.get("train.abort_on_nan")
        self.batch_size: int = config.get("train.batch_size")
        self._max_subbatch_size: int = config.get("train.subbatch_size")
        self.device: str = self.config.get("job.device")
        self.train_split = config.get("train.split")

        self.config.check("train.trace_level", ["batch", "epoch"])
        self.trace_batch: bool = self.config.get("train.trace_level") == "batch"
        self.epoch: int = 0
        self.valid_trace: List[Dict[str, Any]] = []
        valid_conf = config.clone()
        valid_conf.set("job.type", "eval")
        if self.config.get("valid.split") != "":
            valid_conf.set("eval.split", self.config.get("valid.split"))
        valid_conf.set("eval.trace_level", self.config.get("valid.trace_level"))
        self.valid_job = EvaluationJob.create(
            valid_conf, dataset, parent_job=self, model=self.model
        )

        # attributes filled in by implementing classes
        self.loader = None
        self.num_examples = None
        self.type_str: Optional[str] = None

        # Hooks run after validation. The corresponding valid trace entry can be found
        # in self.valid_trace[-1] Signature: job
        self.post_valid_hooks: List[Callable[[Job], Any]] = []

        if self.__class__ == TrainingJob:
            for f in Job.job_created_hooks:
                f(self)

        self.model.train()

    @staticmethod
    def create(
        config: Config,
        dataset: Dataset,
        parent_job: Job = None,
        model=None,
        parameter_client=None,
        init_for_load_only=False,
    ) -> "TrainingJob":
        """Factory method to create a training job."""
        if config.get("train.type") == "KvsAll":
            return TrainingJobKvsAll(
                config,
                dataset,
                parent_job,
                model=model,
                parameter_client=parameter_client,
            )
        elif config.get("train.type") == "negative_sampling":
            return TrainingJobNegativeSampling(
                config,
                dataset,
                parent_job,
                model=model,
                parameter_client=parameter_client,
                init_for_load_only=False,
            )
        elif config.get("train.type") == "1vsAll":
            return TrainingJob1vsAll(
                config,
                dataset,
                parent_job,
                model=model,
                parameter_client=parameter_client,
            )
        else:
            # perhaps TODO: try class with specified name -> extensibility
            raise ValueError("train.type")

    def _run(self) -> None:
        """Start/resume the training job and run to completion."""
        self.config.log("Starting training...")
        checkpoint_every = self.config.get("train.checkpoint.every")
        checkpoint_keep = self.config.get("train.checkpoint.keep")
        metric_name = self.config.get("valid.metric")
        patience = self.config.get("valid.early_stopping.patience")
        while True:
            # checking for model improvement according to metric_name
            # and do early stopping and keep the best checkpoint
            if (
                len(self.valid_trace) > 0
                and self.valid_trace[-1]["epoch"] == self.epoch
            ):
                best_index = max(
                    range(len(self.valid_trace)),
                    key=lambda index: self.valid_trace[index][metric_name],
                )
                if best_index == len(self.valid_trace) - 1:
                    self.save(self.config.checkpoint_file("best"))
                if (
                    patience > 0
                    and len(self.valid_trace) > patience
                    and best_index < len(self.valid_trace) - patience
                ):
                    self.config.log(
                        "Stopping early ({} did not improve over best result ".format(
                            metric_name
                        )
                        + "in the last {} validation runs).".format(patience)
                    )
                    self.parameter_client.shutdown()
                    # break
                if self.epoch > self.config.get(
                    "valid.early_stopping.min_threshold.epochs"
                ) and self.valid_trace[best_index][metric_name] < self.config.get(
                    "valid.early_stopping.min_threshold.metric_value"
                ):
                    self.config.log(
                        "Stopping early ({} did not achieve min treshold after {} epochs".format(
                            metric_name, self.epoch
                        )
                    )
                    self.parameter_client.shutdown()
                    self.work_scheduler_client.shutdown()
                    # break

            # should we stop?
            if self.epoch >= self.config.get("train.max_epochs"):
                self.config.log("Maximum number of epochs reached.")
                break

            self.parameter_client.barrier()
            if self.parameter_client.is_stopped():
                break

            # start a new epoch
            self.epoch += 1
            self.config.log("Starting epoch {}...".format(self.epoch))
            trace_entry = self.run_epoch()
            self.config.log("Finished epoch {}.".format(self.epoch))

            # update model metadata
            self.model.meta["train_job_trace_entry"] = self.trace_entry
            self.model.meta["train_epoch"] = self.epoch
            self.model.meta["train_config"] = self.config
            self.model.meta["train_trace_entry"] = trace_entry

<<<<<<< HEAD
            print("done worker: ", self.parameter_client.rank)
            self.model = self.model.cpu()
            torch.cuda.empty_cache()
            self.parameter_client.barrier()
            if self.parameter_client.rank == MIN_RANK:
                # move current small model to a tmp model
                self.model = self.model.cpu()
                tmp_model = self.model
                tmp_optimizer = self.optimizer
                # TODO: we also need to handle the learning rate scheduler somehow
                #  in the checkpoint
                # create a new complete model, to be able to validate and store
                self.config.set(self.config.get("model") + ".create_complete", True)
                self.config.set("job.device", "cpu")
                self.model = KgeModel.create(
                    self.config, self.dataset, parameter_client=self.parameter_client
                )
                self.model.get_s_embedder().pull_all()
                self.model.get_p_embedder().pull_all()
                self.optimizer = KgeOptimizer.create(
                    self.config, self.model, parameter_client=self.parameter_client
                )
                self.optimizer.pull_all()
                self.config.set("job.device", self.device)
                self.model = self.model.to(self.device)
                # we need to move some mappers seperately to device
                self.model.get_s_embedder().to_device()
                self.model.get_p_embedder().to_device()
                self.valid_job.model = self.model
                # validate and update learning rate
                if (
                    self.config.get("valid.every") > 0
                    and self.epoch % self.config.get("valid.every") == 0
                ):
                    self.valid_job.epoch = self.epoch
                    trace_entry = self.valid_job.run()
                    self.valid_trace.append(trace_entry)
                    for f in self.post_valid_hooks:
                        f(self, trace_entry)
                    self.model.meta["valid_trace_entry"] = trace_entry

                    # metric-based scheduler step
                    self.kge_lr_scheduler.step(trace_entry[metric_name])
                else:
                    self.kge_lr_scheduler.step()

                # create checkpoint and delete old one, if necessary
                self.save(self.config.checkpoint_file(self.epoch))
                if self.epoch > 1:
                    delete_checkpoint_epoch = -1
                    if checkpoint_every == 0:
                        # do not keep any old checkpoints
                        delete_checkpoint_epoch = self.epoch - 1
                    elif (self.epoch - 1) % checkpoint_every != 0:
                        # delete checkpoints that are not in the checkpoint.every schedule
                        delete_checkpoint_epoch = self.epoch - 1
                    elif checkpoint_keep > 0:
                        # keep a maximum number of checkpoint_keep checkpoints
                        delete_checkpoint_epoch = (
                            self.epoch - 1 - checkpoint_every * checkpoint_keep
=======
            # validate and update learning rate
            if (
                self.config.get("valid.every") > 0
                and self.epoch % self.config.get("valid.every") == 0
            ):
                self.valid_job.epoch = self.epoch
                trace_entry = self.valid_job.run()
                self.valid_trace.append(trace_entry)
                for f in self.post_valid_hooks:
                    f(self)
                self.model.meta["valid_trace_entry"] = trace_entry

                # metric-based scheduler step
                self.kge_lr_scheduler.step(trace_entry[metric_name])
            else:
                self.kge_lr_scheduler.step()

            # create checkpoint and delete old one, if necessary
            self.save(self.config.checkpoint_file(self.epoch))
            if self.epoch > 1:
                delete_checkpoint_epoch = -1
                if checkpoint_every == 0:
                    # do not keep any old checkpoints
                    delete_checkpoint_epoch = self.epoch - 1
                elif (self.epoch - 1) % checkpoint_every != 0:
                    # delete checkpoints that are not in the checkpoint.every schedule
                    delete_checkpoint_epoch = self.epoch - 1
                elif checkpoint_keep > 0:
                    # keep a maximum number of checkpoint_keep checkpoints
                    delete_checkpoint_epoch = (
                        self.epoch - 1 - checkpoint_every * checkpoint_keep
                    )
                if delete_checkpoint_epoch > 0:
                    if os.path.exists(
                        self.config.checkpoint_file(delete_checkpoint_epoch)
                    ):
                        self.config.log(
                            "Removing old checkpoint {}...".format(
                                self.config.checkpoint_file(delete_checkpoint_epoch)
                            )
>>>>>>> c11f39b6
                        )
                    if delete_checkpoint_epoch > 0:
                        if os.path.exists(
                            self.config.checkpoint_file(delete_checkpoint_epoch)
                        ):
                            self.config.log(
                                "Removing old checkpoint {}...".format(
                                    self.config.checkpoint_file(delete_checkpoint_epoch)
                                )
                            )
                            os.remove(
                                self.config.checkpoint_file(delete_checkpoint_epoch)
                            )
                        else:
                            self.config.log(
                                "Could not delete old checkpoint {}, does not exits.".format(
                                    self.config.checkpoint_file(delete_checkpoint_epoch)
                                )
                            )
                self.config.set(self.config.get("model") + ".create_complete", False)
                self.model = self.model.cpu()
                del self.optimizer
                del self.model
                gc.collect()
                self.model = tmp_model
                self.optimizer = tmp_optimizer
            else:
                self.kge_lr_scheduler.step()
            self.parameter_client.barrier()
            self.model = self.model.to(self.device)

        self.trace(event="train_completed")

    def save(self, filename) -> None:
        """Save current state to specified file"""
        self.config.log("Saving checkpoint to {}...".format(filename))
        checkpoint = self.save_to({})
        torch.save(
            checkpoint, filename,
        )

    def save_to(self, checkpoint: Dict) -> Dict:
        """Adds trainjob specific information to the checkpoint"""
        train_checkpoint = {
            "type": "train",
            "epoch": self.epoch,
            "valid_trace": self.valid_trace,
            "model": self.model.save(),
            "optimizer_state_dict": self.optimizer.state_dict(),
            "lr_scheduler_state_dict": self.kge_lr_scheduler.state_dict(),
            "job_id": self.job_id,
        }
        train_checkpoint = self.config.save_to(train_checkpoint)
        checkpoint.update(train_checkpoint)
        return checkpoint

    def _load(self, checkpoint: Dict) -> str:
        if checkpoint["type"] != "train":
            raise ValueError("Training can only be continued on trained checkpoints")
        self.optimizer.load_state_dict(checkpoint["optimizer_state_dict"])
        if "lr_scheduler_state_dict" in checkpoint:
            # new format
            self.kge_lr_scheduler.load_state_dict(checkpoint["lr_scheduler_state_dict"])
        self.epoch = checkpoint["epoch"]
        self.valid_trace = checkpoint["valid_trace"]
        self.model.train()
        self.resumed_from_job_id = checkpoint.get("job_id")
        self.trace(
            event="job_resumed", epoch=self.epoch, checkpoint_file=checkpoint["file"],
        )
        self.config.log(
            "Resuming training from {} of job {}".format(
                checkpoint["file"], self.resumed_from_job_id
            )
        )

    def run_epoch(self) -> Dict[str, Any]:
        "Runs an epoch and returns its trace entry."

        # create initial trace entry
        self.current_trace["epoch"] = dict(
            type=self.type_str,
            scope="epoch",
            epoch=self.epoch,
            split=self.train_split,
            batches=len(self.loader),
            size=self.num_examples,
            lr=[group["lr"] for group in self.optimizer.param_groups],
        )

        # run pre-epoch hooks (may modify trace)
        for f in self.pre_epoch_hooks:
            f(self)

        trace_entry = None
        while True:
            # variables that record various statitics
            sum_loss = 0.0
            sum_penalty = 0.0
            sum_penalties = defaultdict(lambda: 0.0)
            epoch_time = -time.time()
            prepare_time = 0.0
            forward_time = 0.0
            backward_time = 0.0
            optimizer_time = 0.0
            scheduler_time = -time.time()

            # load new work package
            work, work_entities, work_relations = self.work_scheduler_client.get_work()
            if work is None:
                break
            self.dataloader_dataset.set_samples(work)
            if self.entity_sync_level == "partition":
                if work_entities is not None:
                    self.model.get_s_embedder()._pull_embeddings(work_entities)
                else:
                    raise ValueError(
                        "the used work-scheduler seems not to support "
                        "syncing entities on a partition level"
                    )
            if self.relation_sync_level == "partition":
                if work_relations is not None:
                    self.model.get_p_embedder()._pull_embeddings(work_relations)
                else:
                    raise ValueError(
                        "the used work-scheduler seems not to support "
                        "syncing relations on a partition level"
                    )

<<<<<<< HEAD
            if (
                work_entities is not None
                and self.config.get("negative_sampling.sampling_type") == "pooled"
            ):
                self._sampler.set_pool(work_entities, S)
                self._sampler.set_pool(work_entities, O)
            scheduler_time += time.time()

            # process each batch
            for batch_index, batch in enumerate(self.loader):
                for f in self.pre_batch_hooks:
                    f(self)

                # process batch (preprocessing + forward pass + backward pass on loss)
                self.optimizer.zero_grad()
                batch_result: TrainingJob._ProcessBatchResult = self._process_batch(
                    batch_index, batch
                )
                sum_loss += batch_result.avg_loss * batch_result.size

                # determine penalty terms (forward pass)
                batch_forward_time = batch_result.forward_time - time.time()
                penalties_torch = self.model.penalty(
                    epoch=self.epoch,
                    batch_index=batch_index,
                    num_batches=len(self.loader),
                    batch=batch,
                )
                batch_forward_time += time.time()
=======
        # process each batch
        for batch_index, batch in enumerate(self.loader):
            # create initial batch trace (yet incomplete)
            self.current_trace["batch"] = {
                "type": self.type_str,
                "scope": "batch",
                "epoch": self.epoch,
                "split": self.train_split,
                "batch": batch_index,
                "batches": len(self.loader),
                "lr": [group["lr"] for group in self.optimizer.param_groups],
            }

            # run the pre-batch hooks (may update the trace)
            for f in self.pre_batch_hooks:
                f(self)
>>>>>>> c11f39b6

                # backward pass on penalties
                batch_backward_time = batch_result.backward_time - time.time()
                penalty = 0.0
                for index, (penalty_key, penalty_value_torch) in enumerate(
                    penalties_torch
                ):
                    penalty_value_torch.backward()
                    penalty += penalty_value_torch.item()
                    sum_penalties[penalty_key] += penalty_value_torch.item()
                sum_penalty += penalty
                batch_backward_time += time.time()

                # determine full cost
                cost_value = batch_result.avg_loss + penalty

                # abort on nan
                if self.abort_on_nan and math.isnan(cost_value):
                    raise FloatingPointError("Cost became nan, aborting training job")

                # TODO # visualize graph
                # if (
                #     self.epoch == 1
                #     and batch_index == 0
                #     and self.config.get("train.visualize_graph")
                # ):
                #     from torchviz import make_dot

                #     f = os.path.join(self.config.folder, "cost_value")
                #     graph = make_dot(cost_value, params=dict(self.model.named_parameters()))
                #     graph.save(f"{f}.gv")
                #     graph.render(f)  # needs graphviz installed
                #     self.config.log("Exported compute graph to " + f + ".{gv,pdf}")

                # print memory stats
                if self.epoch == 1 and batch_index == 0:
                    if self.device.startswith("cuda"):
                        self.config.log(
                            "CUDA memory after first batch: allocated={:14,} "
                            "reserved={:14,} max_allocated={:14,}".format(
                                torch.cuda.memory_allocated(self.device),
                                torch.cuda.memory_reserved(self.device),
                                torch.cuda.max_memory_allocated(self.device),
                            )
                        )

                # update parameters
                batch_optimizer_time = -time.time()
                self.optimizer.step()
                batch_optimizer_time += time.time()

                if self.entity_sync_level == "batch":
                    self.model.get_s_embedder().push_back()
                if self.relation_sync_level == "batch":
                    self.model.get_p_embedder().push_back()

                # tracing/logging
                if self.trace_batch:
                    batch_trace = {
                        "type": self.type_str,
                        "scope": "batch",
                        "epoch": self.epoch,
                        "split": self.train_split,
                        "batch": batch_index,
                        "size": batch_result.size,
                        "batches": len(self.loader),
                        "lr": [group["lr"] for group in self.optimizer.param_groups],
                        "avg_loss": batch_result.avg_loss,
                        "penalties": [p.item() for k, p in penalties_torch],
                        "penalty": penalty,
                        "cost": cost_value,
                        "prepare_time": batch_result.prepare_time,
                        "forward_time": batch_forward_time,
                        "backward_time": batch_backward_time,
                        "optimizer_time": batch_optimizer_time,
                    }
                    for f in self.post_batch_trace_hooks:
                        f(self, batch_trace)
                    self.trace(**batch_trace, event="batch_completed")
                self.config.print(
                    (
                        "\r"  # go back
                        + "{}  batch{: "
                        + str(1 + int(math.ceil(math.log10(len(self.loader)))))
                        + "d}/{}"
                        + ", avg_loss {:.4E}, penalty {:.4E}, cost {:.4E}, time {:6.2f}s"
                        + "\033[K"  # clear to right
                    ).format(
                        self.config.log_prefix,
                        batch_index,
                        len(self.loader) - 1,
                        batch_result.avg_loss,
                        penalty,
                        cost_value,
                        batch_result.prepare_time
                        + batch_forward_time
                        + batch_backward_time
                        + batch_optimizer_time,
                    ),
                    end="",
                    flush=True,
                )

                # update times
                prepare_time += batch_result.prepare_time
                forward_time += batch_forward_time
                backward_time += batch_backward_time
                optimizer_time += batch_optimizer_time

            # all done; now trace and log
            epoch_time += time.time()
            self.config.print("\033[2K\r", end="", flush=True)  # clear line and go back

            other_time = (
                epoch_time
                - prepare_time
                - forward_time
                - backward_time
                - optimizer_time
                - scheduler_time
            )
            trace_entry = dict(
                type=self.type_str,
                scope="epoch",
                epoch=self.epoch,
                split=self.train_split,
                batches=len(self.loader),
                size=self.num_examples,
                lr=[group["lr"] for group in self.optimizer.param_groups],
                avg_loss=sum_loss / self.num_examples,
                avg_penalty=sum_penalty / len(self.loader),
                avg_penalties={
                    k: p / len(self.loader) for k, p in sum_penalties.items()
                },
                avg_cost=sum_loss / self.num_examples + sum_penalty / len(self.loader),
                epoch_time=epoch_time,
                prepare_time=prepare_time,
                forward_time=forward_time,
                backward_time=backward_time,
                optimizer_time=optimizer_time,
                scheduler_time=scheduler_time,
                other_time=other_time,
                event="epoch_completed",
            )
<<<<<<< HEAD
            print("work done", self.parameter_client.rank)
            if self.entity_sync_level == "partition":
                # todo: optimizer write back missing
                self.model.get_s_embedder().set_embeddings()
                # self.optimizer.set_entities()
                self.model.get_s_embedder().push_back()
            if self.relation_sync_level == "partition":
                self.model.get_p_embedder().set_embeddings()
                # self.optimizer.set_relations()
                self.model.get_p_embedder().push_back()
            self.work_scheduler_client.work_done()

            for f in self.post_epoch_trace_hooks:
                f(self, trace_entry)
            trace_entry = self.trace(
                **trace_entry, echo=True, echo_prefix="  ", log=True
            )

=======
            batch_forward_time += time.time()

            # backward pass on penalties
            batch_backward_time = batch_result.backward_time - time.time()
            penalty = 0.0
            for index, (penalty_key, penalty_value_torch) in enumerate(penalties_torch):
                penalty_value_torch.backward()
                penalty += penalty_value_torch.item()
                sum_penalties[penalty_key] += penalty_value_torch.item()
            sum_penalty += penalty
            batch_backward_time += time.time()

            # determine full cost
            cost_value = batch_result.avg_loss + penalty

            # abort on nan
            if self.abort_on_nan and math.isnan(cost_value):
                raise FloatingPointError("Cost became nan, aborting training job")

            # TODO # visualize graph
            # if (
            #     self.epoch == 1
            #     and batch_index == 0
            #     and self.config.get("train.visualize_graph")
            # ):
            #     from torchviz import make_dot

            #     f = os.path.join(self.config.folder, "cost_value")
            #     graph = make_dot(cost_value, params=dict(self.model.named_parameters()))
            #     graph.save(f"{f}.gv")
            #     graph.render(f)  # needs graphviz installed
            #     self.config.log("Exported compute graph to " + f + ".{gv,pdf}")

            # print memory stats
            if self.epoch == 1 and batch_index == 0:
                if self.device.startswith("cuda"):
                    self.config.log(
                        "CUDA memory after first batch: allocated={:14,} "
                        "reserved={:14,} max_allocated={:14,}".format(
                            torch.cuda.memory_allocated(self.device),
                            torch.cuda.memory_reserved(self.device),
                            torch.cuda.max_memory_allocated(self.device),
                        )
                    )

            # update parameters
            batch_optimizer_time = -time.time()
            self.optimizer.step()
            batch_optimizer_time += time.time()

            # update batch trace with the results
            self.current_trace["batch"].update(
                {
                    "size": batch_result.size,
                    "avg_loss": batch_result.avg_loss,
                    "penalties": [p.item() for k, p in penalties_torch],
                    "penalty": penalty,
                    "cost": cost_value,
                    "prepare_time": batch_result.prepare_time,
                    "forward_time": batch_forward_time,
                    "backward_time": batch_backward_time,
                    "optimizer_time": batch_optimizer_time,
                    "event": "batch_completed",
                }
            )

            # run the post-batch hooks (may modify the trace)
            for f in self.post_batch_hooks:
                f(self)

            # output, then clear trace
            if self.trace_batch:
                self.trace(**self.current_trace["batch"])
            self.current_trace["batch"] = None

            # print console feedback
            self.config.print(
                (
                    "\r"  # go back
                    + "{}  batch{: "
                    + str(1 + int(math.ceil(math.log10(len(self.loader)))))
                    + "d}/{}"
                    + ", avg_loss {:.4E}, penalty {:.4E}, cost {:.4E}, time {:6.2f}s"
                    + "\033[K"  # clear to right
                ).format(
                    self.config.log_prefix,
                    batch_index,
                    len(self.loader) - 1,
                    batch_result.avg_loss,
                    penalty,
                    cost_value,
                    batch_result.prepare_time
                    + batch_forward_time
                    + batch_backward_time
                    + batch_optimizer_time,
                ),
                end="",
                flush=True,
            )

            # update epoch times
            prepare_time += batch_result.prepare_time
            forward_time += batch_forward_time
            backward_time += batch_backward_time
            optimizer_time += batch_optimizer_time

        # all done; now trace and log
        epoch_time += time.time()
        self.config.print("\033[2K\r", end="", flush=True)  # clear line and go back

        other_time = (
            epoch_time - prepare_time - forward_time - backward_time - optimizer_time
        )

        # add results to trace entry
        self.current_trace["epoch"].update(
            dict(
                avg_loss=sum_loss / self.num_examples,
                avg_penalty=sum_penalty / len(self.loader),
                avg_penalties={
                    k: p / len(self.loader) for k, p in sum_penalties.items()
                },
                avg_cost=sum_loss / self.num_examples + sum_penalty / len(self.loader),
                epoch_time=epoch_time,
                prepare_time=prepare_time,
                forward_time=forward_time,
                backward_time=backward_time,
                optimizer_time=optimizer_time,
                other_time=other_time,
                event="epoch_completed",
            )
        )

        # run hooks (may modify trace)
        for f in self.post_epoch_hooks:
            f(self)

        # output the trace, then clear it
        trace_entry = self.trace(
            **self.current_trace["epoch"], echo=True, echo_prefix="  ", log=True
        )
        self.current_trace["epoch"] = None

>>>>>>> c11f39b6
        return trace_entry

    def _prepare(self):
        """Prepare this job for running.

        Sets (at least) the `loader`, `num_examples`, and `type_str` attributes of this
        job to a data loader, number of examples per epoch, and a name for the trainer,
        repectively.

        Guaranteed to be called exactly once before running the first epoch.

        """
        super()._prepare()
        self.model.prepare_job(self)  # let the model add some hooks

    @dataclass
    class _ProcessBatchResult:
        """Result of running forward+backward pass on a batch."""

        avg_loss: float = 0.0
        size: int = 0
        prepare_time: float = 0.0
        forward_time: float = 0.0
        backward_time: float = 0.0

    def _process_batch(self, batch_index, batch) -> _ProcessBatchResult:
        "Breaks a batch into subbatches and processes them in turn."
        result = TrainingJob._ProcessBatchResult()
        self._prepare_batch(batch_index, batch, result)
        batch_size = result.size

        max_subbatch_size = (
            self._max_subbatch_size if self._max_subbatch_size > 0 else batch_size
        )
        for subbatch_start in range(0, batch_size, max_subbatch_size):
            # determine data used for this subbatch
            subbatch_end = min(subbatch_start + max_subbatch_size, batch_size)
            subbatch_slice = slice(subbatch_start, subbatch_end)
            self._process_subbatch(batch_index, batch, subbatch_slice, result)

        return result

    def _prepare_batch(self, batch_index, batch, result: _ProcessBatchResult):
        """Prepare the given batch for processing and determine the batch size.

        batch size must be written into result.size.
        """
        raise NotImplementedError

    def _process_subbatch(
        self, batch_index, batch, subbatch_slice, result: _ProcessBatchResult,
    ):
        """Run forward and backward pass on the given subbatch.

        Also update result.

        """
        raise NotImplementedError


class TrainingJobKvsAll(TrainingJob):
    """Train with examples consisting of a query and its answers.

    Terminology:
    - Query type: which queries to ask (sp_, s_o, and/or _po), can be configured via
      configuration key `KvsAll.query_type` (which see)
    - Query: a particular query, e.g., (John,marriedTo) of type sp_
    - Labels: list of true answers of a query (e.g., [Jane])
    - Example: a query + its labels, e.g., (John,marriedTo), [Jane]
    """

    from kge.indexing import KvsAllIndex

    def __init__(
        self, config, dataset, parent_job=None, model=None, parameter_client=None
    ):
        super().__init__(
            config, dataset, parent_job, model=model, parameter_client=parameter_client
        )
        self.label_smoothing = config.check_range(
            "KvsAll.label_smoothing", float("-inf"), 1.0, max_inclusive=False
        )
        if self.label_smoothing < 0:
            if config.get("train.auto_correct"):
                config.log(
                    "Setting label_smoothing to 0, "
                    "was set to {}.".format(self.label_smoothing)
                )
                self.label_smoothing = 0
            else:
                raise Exception(
                    "Label_smoothing was set to {}, "
                    "should be at least 0.".format(self.label_smoothing)
                )
        elif self.label_smoothing > 0 and self.label_smoothing <= (
            1.0 / dataset.num_entities()
        ):
            if config.get("train.auto_correct"):
                # just to be sure it's used correctly
                config.log(
                    "Setting label_smoothing to 1/num_entities = {}, "
                    "was set to {}.".format(
                        1.0 / dataset.num_entities(), self.label_smoothing
                    )
                )
                self.label_smoothing = 1.0 / dataset.num_entities()
            else:
                raise Exception(
                    "Label_smoothing was set to {}, "
                    "should be at least {}.".format(
                        self.label_smoothing, 1.0 / dataset.num_entities()
                    )
                )

        config.log("Initializing 1-to-N training job...")
        self.type_str = "KvsAll"

        if self.__class__ == TrainingJobKvsAll:
            for f in Job.job_created_hooks:
                f(self)

    def _prepare(self):
        super()._prepare()
        # determine enabled query types
        self.query_types = [
            key
            for key, enabled in self.config.get("KvsAll.query_types").items()
            if enabled
        ]

        # corresponding indexes
        self.query_indexes: List[KvsAllIndex] = []

        #' for each query type (ordered as in self.query_types), index right after last
        #' example of that type in the list of all examples (over all query types)
        self.query_last_example = []

        # construct relevant data structures
        self.num_examples = 0
        for query_type in self.query_types:
            index_type = (
                "sp_to_o"
                if query_type == "sp_"
                else ("so_to_p" if query_type == "s_o" else "po_to_s")
            )
            index = self.dataset.index(f"{self.train_split}_{index_type}")
            self.query_indexes.append(index)
            self.num_examples += len(index)
            self.query_last_example.append(self.num_examples)

        # create dataloader
        self.loader = torch.utils.data.DataLoader(
            range(self.num_examples),
            collate_fn=self._get_collate_fun(),
            shuffle=True,
            batch_size=self.batch_size,
            num_workers=self.config.get("train.num_workers"),
            worker_init_fn=_generate_worker_init_fn(self.config),
            pin_memory=self.config.get("train.pin_memory"),
        )

    def _get_collate_fun(self):
        # create the collate function
        def collate(batch):
            """For a batch of size n, returns a dictionary of:

            - queries: nx2 tensor, row = query (sp, po, or so indexes)
            - label_coords: for each query, position of true answers (an Nx2 tensor,
              first columns holds query index, second colum holds index of label)
            - query_type_indexes (vector of size n holding the query type of each query)
            - triples (all true triples in the batch; e.g., needed for weighted
              penalties)

            """

            # count how many labels we have across the entire batch
            num_ones = 0
            for example_index in batch:
                start = 0
                for query_type_index in range(len(self.query_types)):
                    end = self.query_last_example[query_type_index]
                    if example_index < end:
                        example_index -= start
                        num_ones += self.query_indexes[query_type_index]._values_offset[
                            example_index + 1
                        ]
                        num_ones -= self.query_indexes[query_type_index]._values_offset[
                            example_index
                        ]
                        break
                    start = end

            # now create the batch elements
            queries_batch = torch.zeros([len(batch), 2], dtype=torch.long)
            query_type_indexes_batch = torch.zeros([len(batch)], dtype=torch.long)
            label_coords_batch = torch.zeros([num_ones, 2], dtype=torch.int)
            triples_batch = torch.zeros([num_ones, 3], dtype=torch.long)
            current_index = 0
            for batch_index, example_index in enumerate(batch):
                start = 0
                for query_type_index, query_type in enumerate(self.query_types):
                    end = self.query_last_example[query_type_index]
                    if example_index < end:
                        example_index -= start
                        query_type_indexes_batch[batch_index] = query_type_index
                        queries = self.query_indexes[query_type_index]._keys
                        label_offsets = self.query_indexes[
                            query_type_index
                        ]._values_offset
                        labels = self.query_indexes[query_type_index]._values
                        if query_type == "sp_":
                            query_col_1, query_col_2, target_col = S, P, O
                        elif query_type == "s_o":
                            query_col_1, target_col, query_col_2 = S, P, O
                        else:
                            target_col, query_col_1, query_col_2 = S, P, O
                        break
                    start = end

                queries_batch[batch_index,] = queries[example_index]
                start = label_offsets[example_index]
                end = label_offsets[example_index + 1]
                size = end - start
                label_coords_batch[
                    current_index : (current_index + size), 0
                ] = batch_index
                label_coords_batch[current_index : (current_index + size), 1] = labels[
                    start:end
                ]
                triples_batch[
                    current_index : (current_index + size), query_col_1
                ] = queries[example_index][0]
                triples_batch[
                    current_index : (current_index + size), query_col_2
                ] = queries[example_index][1]
                triples_batch[
                    current_index : (current_index + size), target_col
                ] = labels[start:end]
                current_index += size

            # all done
            return {
                "queries": queries_batch,
                "label_coords": label_coords_batch,
                "query_type_indexes": query_type_indexes_batch,
                "triples": triples_batch,
            }

        return collate

    def _prepare_batch(
        self, batch_index, batch, result: TrainingJob._ProcessBatchResult
    ):
        # move labels to GPU for entire batch (else somewhat costly, but this should be
        # reasonably small)
        result.prepare_time -= time.time()
        batch["label_coords"] = batch["label_coords"].to(self.device)
        result.size = len(batch["queries"])
        result.prepare_time += time.time()

    def _process_subbatch(
        self,
        batch_index,
        batch,
        subbatch_slice,
        result: TrainingJob._ProcessBatchResult,
    ):
        # prepare
        result.prepare_time -= time.time()
        queries_subbatch = batch["queries"][subbatch_slice].to(self.device)
        batch_size = len(batch["queries"])
        subbatch_size = len(queries_subbatch)
        label_coords_batch = batch["label_coords"]
        query_type_indexes_subbatch = batch["query_type_indexes"][subbatch_slice]

        # in this method, example refers to the index of an example in the batch, i.e.,
        # it takes values in 0,1,...,batch_size-1
        examples_for_query_type = {}
        for query_type_index, query_type in enumerate(self.query_types):
            examples_for_query_type[query_type] = (
                (query_type_indexes_subbatch == query_type_index)
                .nonzero(as_tuple=False)
                .to(self.device)
                .view(-1)
            )

        labels_subbatch = kge.job.util.coord_to_sparse_tensor(
            subbatch_size,
            max(self.dataset.num_entities(), self.dataset.num_relations()),
            label_coords_batch,
            self.device,
            row_slice=subbatch_slice,
        ).to_dense()
        labels_for_query_type = {}
        for query_type, examples in examples_for_query_type.items():
            if query_type == "s_o":
                labels_for_query_type[query_type] = labels_subbatch[
                    examples, : self.dataset.num_relations()
                ]
            else:
                labels_for_query_type[query_type] = labels_subbatch[
                    examples, : self.dataset.num_entities()
                ]

        if self.label_smoothing > 0.0:
            # as in ConvE: https://github.com/TimDettmers/ConvE
            for query_type, labels in labels_for_query_type.items():
                if query_type != "s_o":  # entity targets only for now
                    labels_for_query_type[query_type] = (
                        1.0 - self.label_smoothing
                    ) * labels + 1.0 / labels.size(1)

        result.prepare_time += time.time()

        # forward/backward pass (sp)
        for query_type, examples in examples_for_query_type.items():
            if len(examples) > 0:
                result.forward_time -= time.time()
                if query_type == "sp_":
                    scores = self.model.score_sp(
                        queries_subbatch[examples, 0], queries_subbatch[examples, 1]
                    )
                elif query_type == "s_o":
                    scores = self.model.score_so(
                        queries_subbatch[examples, 0], queries_subbatch[examples, 1]
                    )
                else:
                    scores = self.model.score_po(
                        queries_subbatch[examples, 0], queries_subbatch[examples, 1]
                    )
                # note: average on batch_size, not on subbatch_size
                loss_value = (
                    self.loss(scores, labels_for_query_type[query_type]) / batch_size
                )
                result.avg_loss += loss_value.item()
                result.forward_time += time.time()
                result.backward_time -= time.time()
                loss_value.backward()
                result.backward_time += time.time()


class TrainingJobNegativeSampling(TrainingJob):
    def __init__(
        self,
        config,
        dataset,
        parent_job=None,
        model=None,
        parameter_client=None,
        init_for_load_only=False,
    ):
        super().__init__(
            config,
            dataset,
            parent_job,
            model=model,
            parameter_client=parameter_client,
            init_for_load_only=init_for_load_only,
        )
        self._sampler = KgeSampler.create(config, "negative_sampling", dataset)
        self._implementation = self.config.check(
            "negative_sampling.implementation", ["triple", "all", "batch", "auto"],
        )
        if self._implementation == "auto":
            max_nr_of_negs = max(self._sampler.num_samples)
            if self._sampler.shared:
                self._implementation = "batch"
            elif max_nr_of_negs <= 30:
                self._implementation = "triple"
            elif max_nr_of_negs > 30:
                self._implementation = "batch"

        config.log(
            "Initializing negative sampling training job with "
            "'{}' scoring function ...".format(self._implementation)
        )
        self.type_str = "negative_sampling"
        self.load_batch = self.config.get("job.distributed.load_batch")
        self.entity_localize = self.config.get("job.distributed.entity_localize")
        self.relation_localize = self.config.get("job.distributed.relation_localize")

        if self.__class__ == TrainingJobNegativeSampling:
            for f in Job.job_created_hooks:
                f(self)

    def _prepare(self):
        """Construct dataloader"""
        super()._prepare()

        self.num_examples = self.dataset.split(self.train_split).size(0)
        self.dataloader_dataset = NumberDataset(self.num_examples)
        self.loader = torch.utils.data.DataLoader(
            # range(self.num_examples),
            self.dataloader_dataset,
            collate_fn=self._get_collate_fun(),
            shuffle=True,
            batch_size=self.batch_size,
            num_workers=self.config.get("train.num_workers"),
            worker_init_fn=_generate_worker_init_fn(self.config),
            pin_memory=self.config.get("train.pin_memory"),
        )

    def _get_collate_fun(self):
        # create the collate function
        def collate(batch):
            """For a batch of size n, returns a tuple of:

            - triples (tensor of shape [n,3], ),
            - negative_samples (list of tensors of shape [n,num_samples]; 3 elements
              in order S,P,O)
            """

            triples = self.dataset.split(self.train_split)[self.dataloader_dataset.samples[batch], :].long()
            # labels = torch.zeros((len(batch), self._sampler.num_negatives_total + 1))
            # labels[:, 0] = 1
            # labels = labels.view(-1)

            negative_samples = list()
            for slot in [S, P, O]:
                negative_samples.append(self._sampler.sample(triples, slot))
            return {"triples": triples, "negative_samples": negative_samples}

        return collate

    def _prepare_batch(
        self, batch_index, batch, result: TrainingJob._ProcessBatchResult
    ):
        # move triples and negatives to GPU. With some implementaiton effort, this may
        # be avoided.
        result.prepare_time -= time.time()
        batch["triples"] = batch["triples"].to(self.device)
        for ns in batch["negative_samples"]:
            ns.positive_triples = batch["triples"]
        batch["negative_samples"] = [
            ns.to(self.device) for ns in batch["negative_samples"]
        ]
<<<<<<< HEAD
        if self.config.get("job.distributed.load_batch"):
            if self.entity_sync_level == "batch":
                unique_entities = torch.unique(torch.cat((batch_triples[:, [S,O]].view(-1), batch_negative_samples[S].unique_samples(), batch_negative_samples[O].unique_samples())))
                for wait_value in self.optimizer.entity_async_wait_values:
                    self.parameter_client.wait(wait_value)
                self.optimizer.entity_async_wait_values.clear()
                if self.entity_localize:
                    self.model.get_s_embedder().localize(unique_entities)
                self.model.get_s_embedder()._pull_embeddings(unique_entities)
            if self.relation_sync_level == "batch":
                unique_relations = torch.unique(torch.cat((batch_triples[:, [P]].view(-1), batch_negative_samples[P].unique_samples())))
                for wait_value in self.optimizer.relation_async_wait_values:
                    self.parameter_client.wait(wait_value)
                self.optimizer.relation_async_wait_values.clear()
                if self.relation_localize:
                    self.model.get_p_embedder().localize(unique_relations)
                self.model.get_p_embedder()._pull_embeddings(unique_relations)
        batch_size = len(batch_triples)
        prepare_time += time.time()
=======
>>>>>>> c11f39b6

        batch["labels"] = [None] * 3 # reuse label tensors b/w subbatches
        result.size = len(batch["triples"])
        result.prepare_time += time.time()

    def _process_subbatch(
        self,
        batch_index,
        batch,
        subbatch_slice,
        result: TrainingJob._ProcessBatchResult,
    ):
        # prepare
        result.prepare_time -= time.time()
        triples = batch["triples"][subbatch_slice]
        batch_negative_samples = batch["negative_samples"]
        batch_size = len(batch["triples"])
        subbatch_size = len(triples)
        result.prepare_time += time.time()
        labels = batch["labels"] # reuse b/w subbatches

        # process the subbatch for each slot separately
        for slot in [S, P, O]:
            num_samples = self._sampler.num_samples[slot]
            if num_samples <= 0:
                continue

            # construct gold labels: first column corresponds to positives,
            # remaining columns to negatives
            if labels[slot] is None or labels[slot].shape != (
                subbatch_size,
                1 + num_samples,
            ):
                result.prepare_time -= time.time()
                labels[slot] = torch.zeros(
                    (subbatch_size, 1 + num_samples), device=self.device
                )
                labels[slot][:, 0] = 1
                result.prepare_time += time.time()

            # compute the scores
            result.forward_time -= time.time()
            scores = torch.empty((subbatch_size, num_samples + 1), device=self.device)
            scores[:, 0] = self.model.score_spo(
                triples[:, S],
                triples[:, P],
                triples[:, O],
                direction=SLOT_STR[slot],
            )
            result.forward_time += time.time()
            scores[:, 1:] = batch_negative_samples[slot].score(
                self.model, indexes=subbatch_slice
            )
            result.forward_time += batch_negative_samples[slot].forward_time
            result.prepare_time += batch_negative_samples[slot].prepare_time

            # compute loss for slot in subbatch (concluding the forward pass)
            result.forward_time -= time.time()
            loss_value_torch = (
                self.loss(scores, labels[slot], num_negatives=num_samples)
                / batch_size
            )
            result.avg_loss += loss_value_torch.item()
            result.forward_time += time.time()

            # backward pass for this slot in the subbatch
            result.backward_time -= time.time()
            loss_value_torch.backward()
            result.backward_time += time.time()


class TrainingJob1vsAll(TrainingJob):
    """Samples SPO pairs and queries sp_ and _po, treating all other entities as negative."""

    def __init__(
        self, config, dataset, parent_job=None, model=None, parameter_client=None
    ):
        super().__init__(
            config, dataset, parent_job, model=model, parameter_client=parameter_client
        )
        config.log("Initializing spo training job...")
        self.type_str = "1vsAll"

        if self.__class__ == TrainingJob1vsAll:
            for f in Job.job_created_hooks:
                f(self)

    def _prepare(self):
        """Construct dataloader"""
        super()._prepare()

        self.num_examples = self.dataset.split(self.train_split).size(0)
        self.loader = torch.utils.data.DataLoader(
            range(self.num_examples),
            collate_fn=lambda batch: {
                "triples": self.dataset.split(self.train_split)[batch, :].long()
            },
            shuffle=True,
            batch_size=self.batch_size,
            num_workers=self.config.get("train.num_workers"),
            worker_init_fn=_generate_worker_init_fn(self.config),
            pin_memory=self.config.get("train.pin_memory"),
        )

    def _prepare_batch(
        self, batch_index, batch, result: TrainingJob._ProcessBatchResult
    ):
        result.size = len(batch["triples"])

    def _process_subbatch(
        self,
        batch_index,
        batch,
        subbatch_slice,
        result: TrainingJob._ProcessBatchResult,
    ):
        # prepare
        result.prepare_time -= time.time()
        triples = batch["triples"][subbatch_slice].to(self.device)
        batch_size = len(triples)
        result.prepare_time += time.time()

        # forward/backward pass (sp)
        result.forward_time -= time.time()
        scores_sp = self.model.score_sp(triples[:, 0], triples[:, 1])
        loss_value_sp = self.loss(scores_sp, triples[:, 2]) / batch_size
        result.avg_loss += loss_value_sp.item()
        result.forward_time += time.time()
        result.backward_time = -time.time()
        loss_value_sp.backward()
        result.backward_time += time.time()

        # forward/backward pass (po)
        result.forward_time -= time.time()
        scores_po = self.model.score_po(triples[:, 1], triples[:, 2])
        loss_value_po = self.loss(scores_po, triples[:, 0]) / batch_size
        result.avg_loss += loss_value_po.item()
        result.forward_time += time.time()
        result.backward_time -= time.time()
        loss_value_po.backward()
        result.backward_time += time.time()<|MERGE_RESOLUTION|>--- conflicted
+++ resolved
@@ -52,7 +52,6 @@
     return worker_init_fn
 
 
-<<<<<<< HEAD
 class NumberDataset(torch.utils.data.Dataset):
     def __init__(self, num_samples):
         self.samples = list(range(num_samples))
@@ -68,10 +67,7 @@
         self.samples = samples
 
 
-class TrainingJob(Job):
-=======
 class TrainingJob(TrainingOrEvaluationJob):
->>>>>>> c11f39b6
     """Abstract base job to train a single model with a fixed set of hyperparameters.
 
     Also used by jobs such as :class:`SearchJob`.
@@ -281,7 +277,6 @@
             self.model.meta["train_config"] = self.config
             self.model.meta["train_trace_entry"] = trace_entry
 
-<<<<<<< HEAD
             print("done worker: ", self.parameter_client.rank)
             self.model = self.model.cpu()
             torch.cuda.empty_cache()
@@ -320,7 +315,7 @@
                     trace_entry = self.valid_job.run()
                     self.valid_trace.append(trace_entry)
                     for f in self.post_valid_hooks:
-                        f(self, trace_entry)
+                        f(self)
                     self.model.meta["valid_trace_entry"] = trace_entry
 
                     # metric-based scheduler step
@@ -342,48 +337,6 @@
                         # keep a maximum number of checkpoint_keep checkpoints
                         delete_checkpoint_epoch = (
                             self.epoch - 1 - checkpoint_every * checkpoint_keep
-=======
-            # validate and update learning rate
-            if (
-                self.config.get("valid.every") > 0
-                and self.epoch % self.config.get("valid.every") == 0
-            ):
-                self.valid_job.epoch = self.epoch
-                trace_entry = self.valid_job.run()
-                self.valid_trace.append(trace_entry)
-                for f in self.post_valid_hooks:
-                    f(self)
-                self.model.meta["valid_trace_entry"] = trace_entry
-
-                # metric-based scheduler step
-                self.kge_lr_scheduler.step(trace_entry[metric_name])
-            else:
-                self.kge_lr_scheduler.step()
-
-            # create checkpoint and delete old one, if necessary
-            self.save(self.config.checkpoint_file(self.epoch))
-            if self.epoch > 1:
-                delete_checkpoint_epoch = -1
-                if checkpoint_every == 0:
-                    # do not keep any old checkpoints
-                    delete_checkpoint_epoch = self.epoch - 1
-                elif (self.epoch - 1) % checkpoint_every != 0:
-                    # delete checkpoints that are not in the checkpoint.every schedule
-                    delete_checkpoint_epoch = self.epoch - 1
-                elif checkpoint_keep > 0:
-                    # keep a maximum number of checkpoint_keep checkpoints
-                    delete_checkpoint_epoch = (
-                        self.epoch - 1 - checkpoint_every * checkpoint_keep
-                    )
-                if delete_checkpoint_epoch > 0:
-                    if os.path.exists(
-                        self.config.checkpoint_file(delete_checkpoint_epoch)
-                    ):
-                        self.config.log(
-                            "Removing old checkpoint {}...".format(
-                                self.config.checkpoint_file(delete_checkpoint_epoch)
-                            )
->>>>>>> c11f39b6
                         )
                     if delete_checkpoint_epoch > 0:
                         if os.path.exists(
@@ -513,7 +466,6 @@
                         "syncing relations on a partition level"
                     )
 
-<<<<<<< HEAD
             if (
                 work_entities is not None
                 and self.config.get("negative_sampling.sampling_type") == "pooled"
@@ -524,6 +476,18 @@
 
             # process each batch
             for batch_index, batch in enumerate(self.loader):
+                # create initial batch trace (yet incomplete)
+                self.current_trace["batch"] = {
+                    "type": self.type_str,
+                    "scope": "batch",
+                    "epoch": self.epoch,
+                    "split": self.train_split,
+                    "batch": batch_index,
+                    "batches": len(self.loader),
+                    "lr": [group["lr"] for group in self.optimizer.param_groups],
+                }
+
+                # run the pre-batch hooks (may update the trace)
                 for f in self.pre_batch_hooks:
                     f(self)
 
@@ -543,24 +507,6 @@
                     batch=batch,
                 )
                 batch_forward_time += time.time()
-=======
-        # process each batch
-        for batch_index, batch in enumerate(self.loader):
-            # create initial batch trace (yet incomplete)
-            self.current_trace["batch"] = {
-                "type": self.type_str,
-                "scope": "batch",
-                "epoch": self.epoch,
-                "split": self.train_split,
-                "batch": batch_index,
-                "batches": len(self.loader),
-                "lr": [group["lr"] for group in self.optimizer.param_groups],
-            }
-
-            # run the pre-batch hooks (may update the trace)
-            for f in self.pre_batch_hooks:
-                f(self)
->>>>>>> c11f39b6
 
                 # backward pass on penalties
                 batch_backward_time = batch_result.backward_time - time.time()
@@ -617,17 +563,10 @@
                 if self.relation_sync_level == "batch":
                     self.model.get_p_embedder().push_back()
 
-                # tracing/logging
-                if self.trace_batch:
-                    batch_trace = {
-                        "type": self.type_str,
-                        "scope": "batch",
-                        "epoch": self.epoch,
-                        "split": self.train_split,
-                        "batch": batch_index,
+                # update batch trace with the results
+                self.current_trace["batch"].update(
+                    {
                         "size": batch_result.size,
-                        "batches": len(self.loader),
-                        "lr": [group["lr"] for group in self.optimizer.param_groups],
                         "avg_loss": batch_result.avg_loss,
                         "penalties": [p.item() for k, p in penalties_torch],
                         "penalty": penalty,
@@ -636,10 +575,20 @@
                         "forward_time": batch_forward_time,
                         "backward_time": batch_backward_time,
                         "optimizer_time": batch_optimizer_time,
+                        "event": "batch_completed",
                     }
-                    for f in self.post_batch_trace_hooks:
-                        f(self, batch_trace)
-                    self.trace(**batch_trace, event="batch_completed")
+                )
+
+                # run the post-batch hooks (may modify the trace)
+                for f in self.post_batch_hooks:
+                    f(self)
+
+                # output, then clear trace
+                if self.trace_batch:
+                        self.trace(**self.current_trace["batch"])
+                self.current_trace["batch"] = None
+
+                # print console feedback
                 self.config.print(
                     (
                         "\r"  # go back
@@ -664,7 +613,7 @@
                     flush=True,
                 )
 
-                # update times
+                # update epoch times
                 prepare_time += batch_result.prepare_time
                 forward_time += batch_forward_time
                 backward_time += batch_backward_time
@@ -682,30 +631,27 @@
                 - optimizer_time
                 - scheduler_time
             )
-            trace_entry = dict(
-                type=self.type_str,
-                scope="epoch",
-                epoch=self.epoch,
-                split=self.train_split,
-                batches=len(self.loader),
-                size=self.num_examples,
-                lr=[group["lr"] for group in self.optimizer.param_groups],
-                avg_loss=sum_loss / self.num_examples,
-                avg_penalty=sum_penalty / len(self.loader),
-                avg_penalties={
-                    k: p / len(self.loader) for k, p in sum_penalties.items()
-                },
-                avg_cost=sum_loss / self.num_examples + sum_penalty / len(self.loader),
-                epoch_time=epoch_time,
-                prepare_time=prepare_time,
-                forward_time=forward_time,
-                backward_time=backward_time,
-                optimizer_time=optimizer_time,
-                scheduler_time=scheduler_time,
-                other_time=other_time,
-                event="epoch_completed",
-            )
-<<<<<<< HEAD
+
+            # add results to trace entry
+            self.current_trace["epoch"].update(
+                dict(
+                    avg_loss=sum_loss / self.num_examples,
+                    avg_penalty=sum_penalty / len(self.loader),
+                    avg_penalties={
+                        k: p / len(self.loader) for k, p in sum_penalties.items()
+
+                    },
+                    avg_cost=sum_loss / self.num_examples + sum_penalty / len(self.loader),
+                    epoch_time=epoch_time,
+                    prepare_time=prepare_time,
+                    forward_time=forward_time,
+                    backward_time=backward_time,
+                    optimizer_time=optimizer_time,
+                    scheduler_time=scheduler_time,
+                    other_time=other_time,
+                    event="epoch_completed",
+                )
+            )
             print("work done", self.parameter_client.rank)
             if self.entity_sync_level == "partition":
                 # todo: optimizer write back missing
@@ -718,157 +664,15 @@
                 self.model.get_p_embedder().push_back()
             self.work_scheduler_client.work_done()
 
-            for f in self.post_epoch_trace_hooks:
-                f(self, trace_entry)
+            # run hooks (may modify trace)
+            for f in self.post_epoch_hooks:
+                f(self)
+
+            # output the trace, then clear it
             trace_entry = self.trace(
-                **trace_entry, echo=True, echo_prefix="  ", log=True
-            )
-
-=======
-            batch_forward_time += time.time()
-
-            # backward pass on penalties
-            batch_backward_time = batch_result.backward_time - time.time()
-            penalty = 0.0
-            for index, (penalty_key, penalty_value_torch) in enumerate(penalties_torch):
-                penalty_value_torch.backward()
-                penalty += penalty_value_torch.item()
-                sum_penalties[penalty_key] += penalty_value_torch.item()
-            sum_penalty += penalty
-            batch_backward_time += time.time()
-
-            # determine full cost
-            cost_value = batch_result.avg_loss + penalty
-
-            # abort on nan
-            if self.abort_on_nan and math.isnan(cost_value):
-                raise FloatingPointError("Cost became nan, aborting training job")
-
-            # TODO # visualize graph
-            # if (
-            #     self.epoch == 1
-            #     and batch_index == 0
-            #     and self.config.get("train.visualize_graph")
-            # ):
-            #     from torchviz import make_dot
-
-            #     f = os.path.join(self.config.folder, "cost_value")
-            #     graph = make_dot(cost_value, params=dict(self.model.named_parameters()))
-            #     graph.save(f"{f}.gv")
-            #     graph.render(f)  # needs graphviz installed
-            #     self.config.log("Exported compute graph to " + f + ".{gv,pdf}")
-
-            # print memory stats
-            if self.epoch == 1 and batch_index == 0:
-                if self.device.startswith("cuda"):
-                    self.config.log(
-                        "CUDA memory after first batch: allocated={:14,} "
-                        "reserved={:14,} max_allocated={:14,}".format(
-                            torch.cuda.memory_allocated(self.device),
-                            torch.cuda.memory_reserved(self.device),
-                            torch.cuda.max_memory_allocated(self.device),
-                        )
-                    )
-
-            # update parameters
-            batch_optimizer_time = -time.time()
-            self.optimizer.step()
-            batch_optimizer_time += time.time()
-
-            # update batch trace with the results
-            self.current_trace["batch"].update(
-                {
-                    "size": batch_result.size,
-                    "avg_loss": batch_result.avg_loss,
-                    "penalties": [p.item() for k, p in penalties_torch],
-                    "penalty": penalty,
-                    "cost": cost_value,
-                    "prepare_time": batch_result.prepare_time,
-                    "forward_time": batch_forward_time,
-                    "backward_time": batch_backward_time,
-                    "optimizer_time": batch_optimizer_time,
-                    "event": "batch_completed",
-                }
-            )
-
-            # run the post-batch hooks (may modify the trace)
-            for f in self.post_batch_hooks:
-                f(self)
-
-            # output, then clear trace
-            if self.trace_batch:
-                self.trace(**self.current_trace["batch"])
-            self.current_trace["batch"] = None
-
-            # print console feedback
-            self.config.print(
-                (
-                    "\r"  # go back
-                    + "{}  batch{: "
-                    + str(1 + int(math.ceil(math.log10(len(self.loader)))))
-                    + "d}/{}"
-                    + ", avg_loss {:.4E}, penalty {:.4E}, cost {:.4E}, time {:6.2f}s"
-                    + "\033[K"  # clear to right
-                ).format(
-                    self.config.log_prefix,
-                    batch_index,
-                    len(self.loader) - 1,
-                    batch_result.avg_loss,
-                    penalty,
-                    cost_value,
-                    batch_result.prepare_time
-                    + batch_forward_time
-                    + batch_backward_time
-                    + batch_optimizer_time,
-                ),
-                end="",
-                flush=True,
-            )
-
-            # update epoch times
-            prepare_time += batch_result.prepare_time
-            forward_time += batch_forward_time
-            backward_time += batch_backward_time
-            optimizer_time += batch_optimizer_time
-
-        # all done; now trace and log
-        epoch_time += time.time()
-        self.config.print("\033[2K\r", end="", flush=True)  # clear line and go back
-
-        other_time = (
-            epoch_time - prepare_time - forward_time - backward_time - optimizer_time
-        )
-
-        # add results to trace entry
-        self.current_trace["epoch"].update(
-            dict(
-                avg_loss=sum_loss / self.num_examples,
-                avg_penalty=sum_penalty / len(self.loader),
-                avg_penalties={
-                    k: p / len(self.loader) for k, p in sum_penalties.items()
-                },
-                avg_cost=sum_loss / self.num_examples + sum_penalty / len(self.loader),
-                epoch_time=epoch_time,
-                prepare_time=prepare_time,
-                forward_time=forward_time,
-                backward_time=backward_time,
-                optimizer_time=optimizer_time,
-                other_time=other_time,
-                event="epoch_completed",
-            )
-        )
-
-        # run hooks (may modify trace)
-        for f in self.post_epoch_hooks:
-            f(self)
-
-        # output the trace, then clear it
-        trace_entry = self.trace(
-            **self.current_trace["epoch"], echo=True, echo_prefix="  ", log=True
-        )
+                **self.current_trace["epoch"], echo=True, echo_prefix="  ", log=True
+            )
         self.current_trace["epoch"] = None
-
->>>>>>> c11f39b6
         return trace_entry
 
     def _prepare(self):
@@ -1305,7 +1109,6 @@
         batch["negative_samples"] = [
             ns.to(self.device) for ns in batch["negative_samples"]
         ]
-<<<<<<< HEAD
         if self.config.get("job.distributed.load_batch"):
             if self.entity_sync_level == "batch":
                 unique_entities = torch.unique(torch.cat((batch_triples[:, [S,O]].view(-1), batch_negative_samples[S].unique_samples(), batch_negative_samples[O].unique_samples())))
@@ -1323,10 +1126,6 @@
                 if self.relation_localize:
                     self.model.get_p_embedder().localize(unique_relations)
                 self.model.get_p_embedder()._pull_embeddings(unique_relations)
-        batch_size = len(batch_triples)
-        prepare_time += time.time()
-=======
->>>>>>> c11f39b6
 
         batch["labels"] = [None] * 3 # reuse label tensors b/w subbatches
         result.size = len(batch["triples"])
