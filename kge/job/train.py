--- conflicted
+++ resolved
@@ -509,15 +509,10 @@
     - Example: a query + its labels, e.g., (John,marriedTo), [Jane]
     """
 
-<<<<<<< HEAD
+    from kge.indexing import KvsAllIndex
+
     def __init__(self, config, dataset, parent_job=None, model=None, lapse_worker=None):
         super().__init__(config, dataset, parent_job, model=model, lapse_worker=lapse_worker)
-=======
-    from kge.indexing import KvsAllIndex
-
-    def __init__(self, config, dataset, parent_job=None, model=None):
-        super().__init__(config, dataset, parent_job, model=model)
->>>>>>> d2b88da5
         self.label_smoothing = config.check_range(
             "KvsAll.label_smoothing", float("-inf"), 1.0, max_inclusive=False
         )
