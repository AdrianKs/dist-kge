--- conflicted
+++ resolved
@@ -85,12 +85,9 @@
         dataset: Dataset,
         parent_job: Job = None,
         model=None,
-<<<<<<< HEAD
+        forward_only=False,
         parameter_client: Optional[KgeParameterClient] = None,
         init_for_load_only=False,
-=======
-        forward_only=False
->>>>>>> 54257fb8
     ) -> None:
         from kge.job import EvaluationJob
 
@@ -128,23 +125,6 @@
             )
         else:
             self.model: KgeModel = model
-<<<<<<< HEAD
-        lapse_indexes = [
-            torch.arange(dataset.num_entities(), dtype=torch.int),
-            torch.arange(dataset.num_relations(), dtype=torch.int)
-            + dataset.num_entities(),
-        ]
-        self.model.get_s_embedder().to_device()
-        self.model.get_p_embedder().to_device()
-        self.optimizer = KgeOptimizer.create(
-            config,
-            self.model,
-            parameter_client=parameter_client,
-            lapse_indexes=lapse_indexes,
-        )
-        self.kge_lr_scheduler = KgeLRScheduler(config, self.optimizer)
-=======
->>>>>>> 54257fb8
         self.loss = KgeLoss.create(config)
         self.abort_on_nan: bool = config.get("train.abort_on_nan")
         self.batch_size: int = config.get("train.batch_size")
@@ -156,24 +136,23 @@
         self.config.check("train.trace_level", ["batch", "epoch"])
         self.trace_batch: bool = self.config.get("train.trace_level") == "batch"
         self.epoch: int = 0
-<<<<<<< HEAD
-        self.valid_trace: List[Dict[str, Any]] = []
-        valid_conf = config.clone()
-        valid_conf.set("job.type", "eval")
-        if self.config.get("valid.split") != "":
-            valid_conf.set("eval.split", self.config.get("valid.split"))
-        valid_conf.set("eval.trace_level", self.config.get("valid.trace_level"))
-        self.valid_job = EvaluationJob.create(
-            valid_conf, dataset, parent_job=self, model=self.model
-        )
-        self.entity_pre_pull = self.config.get("job.distributed.entity_pre_pull")
-        self.relation_pre_pull = self.config.get("job.distributed.relation_pre_pull")
-=======
         self.is_forward_only = forward_only
 
         if not self.is_forward_only:
             self.model.train()
-            self.optimizer = KgeOptimizer.create(config, self.model)
+            lapse_indexes = [
+                torch.arange(dataset.num_entities(), dtype=torch.int),
+                torch.arange(dataset.num_relations(), dtype=torch.int)
+                + dataset.num_entities(),
+                ]
+            self.model.get_s_embedder().to_device()
+            self.model.get_p_embedder().to_device()
+            self.optimizer = KgeOptimizer.create(
+                config,
+                self.model,
+                parameter_client=parameter_client,
+                lapse_indexes=lapse_indexes,
+            )
             self.kge_lr_scheduler = KgeLRScheduler(config, self.optimizer)
 
             self.valid_trace: List[Dict[str, Any]] = []
@@ -185,7 +164,8 @@
             self.valid_job = EvaluationJob.create(
                 valid_conf, dataset, parent_job=self, model=self.model
             )
->>>>>>> 54257fb8
+        self.entity_pre_pull = self.config.get("job.distributed.entity_pre_pull")
+        self.relation_pre_pull = self.config.get("job.distributed.relation_pre_pull")
 
         # attributes filled in by implementing classes
         self.loader = None
@@ -206,21 +186,18 @@
         dataset: Dataset,
         parent_job: Job = None,
         model=None,
-<<<<<<< HEAD
+        forward_only=False,
         parameter_client=None,
         init_for_load_only=False,
-=======
-        forward_only=False
->>>>>>> 54257fb8
     ) -> "TrainingJob":
         """Factory method to create a training job."""
         if config.get("train.type") == "KvsAll":
             return TrainingJobKvsAll(
-<<<<<<< HEAD
                 config,
                 dataset,
                 parent_job,
                 model=model,
+                forward_only=forward_only,
                 parameter_client=parameter_client,
             )
         elif config.get("train.type") == "negative_sampling":
@@ -229,8 +206,9 @@
                 dataset,
                 parent_job,
                 model=model,
+                forward_only=forward_only,
                 parameter_client=parameter_client,
-                init_for_load_only=False,
+                init_for_load_only=init_for_load_only,
             )
         elif config.get("train.type") == "1vsAll":
             return TrainingJob1vsAll(
@@ -238,18 +216,8 @@
                 dataset,
                 parent_job,
                 model=model,
+                forward_only=forward_only,
                 parameter_client=parameter_client,
-=======
-                config, dataset, parent_job, model=model, forward_only=forward_only
-            )
-        elif config.get("train.type") == "negative_sampling":
-            return TrainingJobNegativeSampling(
-                config, dataset, parent_job, model=model, forward_only=forward_only
-            )
-        elif config.get("train.type") == "1vsAll":
-            return TrainingJob1vsAll(
-                config, dataset, parent_job, model=model, forward_only=forward_only
->>>>>>> 54257fb8
             )
         else:
             # perhaps TODO: try class with specified name -> extensibility
@@ -526,7 +494,6 @@
         for f in self.pre_epoch_hooks:
             f(self)
 
-<<<<<<< HEAD
         trace_entry = None
         while True:
             # variables that record various statitics
@@ -570,37 +537,6 @@
                         "the used work-scheduler seems not to support "
                         "syncing relations on a partition level"
                     )
-=======
-        # variables that record various statitics
-        sum_loss = 0.0
-        sum_penalty = 0.0
-        sum_penalties = defaultdict(lambda: 0.0)
-        epoch_time = -time.time()
-        prepare_time = 0.0
-        forward_time = 0.0
-        backward_time = 0.0
-        optimizer_time = 0.0
-
-        # process each batch
-        for batch_index, batch in enumerate(self.loader):
-            # create initial batch trace (yet incomplete)
-            self.current_trace["batch"] = {
-                "type": self.type_str,
-                "scope": "batch",
-                "epoch": self.epoch,
-                "split": self.train_split,
-                "batch": batch_index,
-                "batches": len(self.loader),
-            }
-            if not self.is_forward_only:
-                self.current_trace["batch"].update(
-                    lr=[group["lr"] for group in self.optimizer.param_groups],
-                )
-
-            # run the pre-batch hooks (may update the trace)
-            for f in self.pre_batch_hooks:
-                f(self)
->>>>>>> 54257fb8
 
             if (
                 work_entities is not None
@@ -620,7 +556,6 @@
             #for batch_index, batch in enumerate(self.loader):
             while not epoch_done:
                 try:
-<<<<<<< HEAD
                     if batch is None and len(pre_load_batches) < num_prepulls:
                         pre_load_batches.append(next(iter_dataloader))
                         prepare_time -= time.time()
@@ -650,25 +585,11 @@
                     "split": self.train_split,
                     "batch": batch_index,
                     "batches": len(self.loader),
-                    "lr": [group["lr"] for group in self.optimizer.param_groups],
-                }
-=======
-                    # try running the batch
-                    if not self.is_forward_only:
-                        self.optimizer.zero_grad()
-                    batch_result: TrainingJob._ProcessBatchResult = self._process_batch(
-                        batch_index, batch
-                    )
-                    done = True
-                except RuntimeError as e:
-                    # is it a CUDA OOM exception and are we allowed to reduce the
-                    # subbatch size on such an error? if not, raise the exception again
-                    if (
-                        "CUDA out of memory" not in str(e)
-                        or not self._subbatch_auto_tune
-                    ):
-                        raise e
->>>>>>> 54257fb8
+                    }
+            if not self.is_forward_only:
+                self.current_trace["batch"].update(
+                    lr=[group["lr"] for group in self.optimizer.param_groups],
+                )
 
                 # run the pre-batch hooks (may update the trace)
                 for f in self.pre_batch_hooks:
@@ -679,7 +600,8 @@
                 while not done:
                     try:
                         # try running the batch
-                        self.optimizer.zero_grad()
+                        if not self.is_forward_only:
+                            self.optimizer.zero_grad()
                         batch_result: TrainingJob._ProcessBatchResult = self._process_batch(
                             batch_index, batch)
                         done = True
@@ -699,7 +621,6 @@
                             "Caught OOM exception when running a batch; "
                             "trying to reduce the subbatch size..."
                         )
-<<<<<<< HEAD
 
                         if self._max_subbatch_size <= 0:
                             self._max_subbatch_size = self.batch_size
@@ -709,91 +630,6 @@
                                 f"(current value: {self._max_subbatch_size})"
                             )
                             raise e  # cannot reduce further
-=======
-                        raise e  # cannot reduce further
-
-                    self._max_subbatch_size //= 2
-                    self.config.set(
-                        "train.subbatch_size", self._max_subbatch_size, log=True
-                    )
-            sum_loss += batch_result.avg_loss * batch_result.size
-
-            # determine penalty terms (forward pass)
-            batch_forward_time = batch_result.forward_time - time.time()
-            penalties_torch = self.model.penalty(
-                epoch=self.epoch,
-                batch_index=batch_index,
-                num_batches=len(self.loader),
-                batch=batch,
-            )
-            batch_forward_time += time.time()
-
-            # backward pass on penalties
-            batch_backward_time = batch_result.backward_time - time.time()
-            penalty = 0.0
-            for index, (penalty_key, penalty_value_torch) in enumerate(penalties_torch):
-                if not self.is_forward_only:
-                    penalty_value_torch.backward()
-                penalty += penalty_value_torch.item()
-                sum_penalties[penalty_key] += penalty_value_torch.item()
-            sum_penalty += penalty
-            batch_backward_time += time.time()
-
-            # determine full cost
-            cost_value = batch_result.avg_loss + penalty
-
-            # abort on nan
-            if self.abort_on_nan and math.isnan(cost_value):
-                raise FloatingPointError("Cost became nan, aborting training job")
-
-            # TODO # visualize graph
-            # if (
-            #     self.epoch == 1
-            #     and batch_index == 0
-            #     and self.config.get("train.visualize_graph")
-            # ):
-            #     from torchviz import make_dot
-
-            #     f = os.path.join(self.config.folder, "cost_value")
-            #     graph = make_dot(cost_value, params=dict(self.model.named_parameters()))
-            #     graph.save(f"{f}.gv")
-            #     graph.render(f)  # needs graphviz installed
-            #     self.config.log("Exported compute graph to " + f + ".{gv,pdf}")
-
-            # print memory stats
-            if self.epoch == 1 and batch_index == 0:
-                if self.device.startswith("cuda"):
-                    self.config.log(
-                        "CUDA memory after first batch: allocated={:14,} "
-                        "reserved={:14,} max_allocated={:14,}".format(
-                            torch.cuda.memory_allocated(self.device),
-                            torch.cuda.memory_reserved(self.device),
-                            torch.cuda.max_memory_allocated(self.device),
-                        )
-                    )
-
-            # update parameters
-            batch_optimizer_time = -time.time()
-            if not self.is_forward_only:
-                self.optimizer.step()
-            batch_optimizer_time += time.time()
-
-            # update batch trace with the results
-            self.current_trace["batch"].update(
-                {
-                    "size": batch_result.size,
-                    "avg_loss": batch_result.avg_loss,
-                    "penalties": [p.item() for k, p in penalties_torch],
-                    "penalty": penalty,
-                    "cost": cost_value,
-                    "prepare_time": batch_result.prepare_time,
-                    "forward_time": batch_forward_time,
-                    "backward_time": batch_backward_time,
-                    "optimizer_time": batch_optimizer_time,
-                    "event": "batch_completed",
-                }
-            )
->>>>>>> 54257fb8
 
                         self._max_subbatch_size //= 2
                         self.config.set(
@@ -817,7 +653,8 @@
                 for index, (penalty_key, penalty_value_torch) in enumerate(
                     penalties_torch
                 ):
-                    penalty_value_torch.backward()
+                    if not self.is_forward_only:
+                        penalty_value_torch.backward()
                     penalty += penalty_value_torch.item()
                     sum_penalties[penalty_key] += penalty_value_torch.item()
                 sum_penalty += penalty
@@ -858,7 +695,8 @@
 
                 # update parameters
                 batch_optimizer_time = -time.time()
-                self.optimizer.step()
+                if not self.is_forward_only:
+                    self.optimizer.step()
                 batch_optimizer_time += time.time()
 
                 if self.entity_sync_level == "batch":
@@ -1084,17 +922,12 @@
 
     from kge.indexing import KvsAllIndex
 
-<<<<<<< HEAD
     def __init__(
-        self, config, dataset, parent_job=None, model=None, parameter_client=None
+        self, config, dataset, parent_job=None, model=None, forward_only=False, parameter_client=None,
     ):
         super().__init__(
-            config, dataset, parent_job, model=model, parameter_client=parameter_client
+            config, dataset, parent_job, model=model, forward_only=forward_only, parameter_client=parameter_client,
         )
-=======
-    def __init__(self, config, dataset, parent_job=None, model=None, forward_only=False):
-        super().__init__(config, dataset, parent_job, model=model, forward_only=forward_only)
->>>>>>> 54257fb8
         self.label_smoothing = config.check_range(
             "KvsAll.label_smoothing", float("-inf"), 1.0, max_inclusive=False
         )
@@ -1361,13 +1194,13 @@
 
 
 class TrainingJobNegativeSampling(TrainingJob):
-<<<<<<< HEAD
     def __init__(
         self,
         config,
         dataset,
         parent_job=None,
         model=None,
+        forward_only=False,
         parameter_client=None,
         init_for_load_only=False,
     ):
@@ -1376,13 +1209,10 @@
             dataset,
             parent_job,
             model=model,
+            forward_only=forward_only,
             parameter_client=parameter_client,
             init_for_load_only=init_for_load_only,
         )
-=======
-    def __init__(self, config, dataset, parent_job=None, model=None, forward_only=False):
-        super().__init__(config, dataset, parent_job, model=model, forward_only=forward_only)
->>>>>>> 54257fb8
         self._sampler = KgeSampler.create(config, "negative_sampling", dataset)
         self._implementation = self.config.check(
             "negative_sampling.implementation",
@@ -1621,17 +1451,12 @@
 class TrainingJob1vsAll(TrainingJob):
     """Samples SPO pairs and queries sp_ and _po, treating all other entities as negative."""
 
-<<<<<<< HEAD
     def __init__(
-        self, config, dataset, parent_job=None, model=None, parameter_client=None
+        self, config, dataset, parent_job=None, model=None, forward_only=False, parameter_client=None
     ):
         super().__init__(
-            config, dataset, parent_job, model=model, parameter_client=parameter_client
+            config, dataset, parent_job, model=model, forward_only=forward_only, parameter_client=parameter_client
         )
-=======
-    def __init__(self, config, dataset, parent_job=None, model=None, forward_only=False):
-        super().__init__(config, dataset, parent_job, model=model, forward_only=forward_only)
->>>>>>> 54257fb8
         config.log("Initializing spo training job...")
         self.type_str = "1vsAll"
 
