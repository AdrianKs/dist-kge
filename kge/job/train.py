import itertools
import os
import math
import time
import traceback
import gc
from collections import defaultdict, deque

from dataclasses import dataclass

import torch
import torch.utils.data
import numpy as np

from kge import Config, Dataset
from kge.job import Job, TrainingOrEvaluationJob
from kge.model import KgeModel

from kge.util import KgeLoss, KgeOptimizer, KgeSampler, KgeLRScheduler
from kge.util.io import load_checkpoint
from kge.job.trace import format_trace_entry

# fixme: for some reason python from console cries about circular imports if loaded
#  from init. But directly it works (partially initialized model)
from kge.distributed.work_scheduler import SchedulerClient
from kge.distributed.parameter_client import KgeParameterClient
from kge.distributed.misc import MIN_RANK

# from kge.distributed import KgeParameterClient, SchedulerClient
from typing import Any, Callable, Dict, List, Optional
import kge.job.util
from kge.util.metric import Metric

SLOTS = [0, 1, 2]
S, P, O = SLOTS
SLOT_STR = ["s", "p", "o"]


def _generate_worker_init_fn(config):
    "Initialize workers of a DataLoader"
    use_fixed_seed = config.get("random_seed.numpy") >= 0

    def worker_init_fn(worker_num):
        # ensure that NumPy uses different seeds at each worker
        if use_fixed_seed:
            # reseed based on current seed (same for all workers) and worker number
            # (different)
            base_seed = np.random.randint(2 ** 32 - 1)
            np.random.seed(base_seed + worker_num)
        else:
            # reseed fresh
            np.random.seed()

    return worker_init_fn


class NumberDataset(torch.utils.data.Dataset):
    def __init__(self, num_samples):
        self.samples = list(range(num_samples))

    def __len__(self):
        return len(self.samples)

    def __getitem__(self, idx):
        return idx
    #    return self.samples[idx]

    def set_samples(self, samples):
        self.samples = samples


class TrainingJob(TrainingOrEvaluationJob):
    """Abstract base job to train a single model with a fixed set of hyperparameters.

    Also used by jobs such as :class:`SearchJob`.

    Subclasses for specific training methods need to implement `_prepare` and
    `_process_batch`.

    """

    def __init__(
        self,
        config: Config,
        dataset: Dataset,
        parent_job: Job = None,
        model=None,
        forward_only=False,
<<<<<<< HEAD
        parameter_client: Optional[KgeParameterClient] = None,
        init_for_load_only=False,
=======
>>>>>>> f7c920a9
    ) -> None:
        from kge.job import EvaluationJob

        super().__init__(config, dataset, parent_job)
        self.parameter_client = parameter_client
        self.entity_sync_level = self.config.get("job.distributed.entity_sync_level")
        self.relation_sync_level = self.config.get(
            "job.distributed.relation_sync_level"
        )
        # here we create one large model to init lapse and remove it afterwards
        if not init_for_load_only:
            self.parameter_client.barrier()
            if self.parameter_client.rank == MIN_RANK:
                self.config.set(self.config.get("model") + ".create_complete", True)
                device = self.config.get("job.device")
                self.config.set("job.device", "cpu")
                init_model = KgeModel.create(
                    self.config, self.dataset, parameter_client=self.parameter_client
                )
                init_model.get_s_embedder().push_all()
                init_model.get_p_embedder().push_all()
                del init_model
                gc.collect()
                self.config.set("job.device", device)
                self.config.set(self.config.get("model") + ".create_complete", False)
            self.parameter_client.barrier()

        self.work_scheduler_client = SchedulerClient()
        (
            max_partition_entities,
            max_partition_relations,
        ) = self.work_scheduler_client.get_init_info()
        if model is None:
            self.model: KgeModel = KgeModel.create(
                config,
                dataset,
                parameter_client=parameter_client,
                max_partition_entities=max_partition_entities,
            )
        else:
            self.model: KgeModel = model
        self.loss = KgeLoss.create(config)
        self.abort_on_nan: bool = config.get("train.abort_on_nan")
        self.batch_size: int = config.get("train.batch_size")
        self._subbatch_auto_tune: bool = config.get("train.subbatch_auto_tune")
        self._max_subbatch_size: int = config.get("train.subbatch_size")
        self.device: str = self.config.get("job.device")
        self.train_split = config.get("train.split")

        self.config.check("train.trace_level", ["batch", "epoch"])
        self.trace_batch: bool = self.config.get("train.trace_level") == "batch"
        self.epoch: int = 0
        self.is_forward_only = forward_only

        if not self.is_forward_only:
            self.model.train()
            lapse_indexes = [
                torch.arange(dataset.num_entities(), dtype=torch.int),
                torch.arange(dataset.num_relations(), dtype=torch.int)
                + dataset.num_entities(),
                ]
            self.model.get_s_embedder().to_device()
            self.model.get_p_embedder().to_device()
            self.optimizer = KgeOptimizer.create(
                config,
                self.model,
                parameter_client=parameter_client,
                lapse_indexes=lapse_indexes,
            )
            self.kge_lr_scheduler = KgeLRScheduler(config, self.optimizer)

            self.valid_trace: List[Dict[str, Any]] = []
            valid_conf = config.clone()
            valid_conf.set("job.type", "eval")
            if self.config.get("valid.split") != "":
                valid_conf.set("eval.split", self.config.get("valid.split"))
            valid_conf.set("eval.trace_level", self.config.get("valid.trace_level"))
            self.valid_job = EvaluationJob.create(
                valid_conf, dataset, parent_job=self, model=self.model
            )
        self.entity_pre_pull = self.config.get("job.distributed.entity_pre_pull")
        self.relation_pre_pull = self.config.get("job.distributed.relation_pre_pull")

        # attributes filled in by implementing classes
        self.loader = None
        self.num_examples = None
        self.type_str: Optional[str] = None

        # Hooks run after validation. The corresponding valid trace entry can be found
        # in self.valid_trace[-1] Signature: job
        self.post_valid_hooks: List[Callable[[Job], Any]] = []

        if self.__class__ == TrainingJob:
            for f in Job.job_created_hooks:
                f(self)

    @staticmethod
    def create(
        config: Config,
        dataset: Dataset,
        parent_job: Job = None,
        model=None,
        forward_only=False,
<<<<<<< HEAD
        parameter_client=None,
        init_for_load_only=False,
=======
>>>>>>> f7c920a9
    ) -> "TrainingJob":
        """Factory method to create a training job."""
        if config.get("train.type") == "KvsAll":
            return TrainingJobKvsAll(
                config,
                dataset,
                parent_job,
                model=model,
                forward_only=forward_only,
                parameter_client=parameter_client,
            )
        elif config.get("train.type") == "negative_sampling":
            return TrainingJobNegativeSampling(
                config,
                dataset,
                parent_job,
                model=model,
                forward_only=forward_only,
                parameter_client=parameter_client,
                init_for_load_only=init_for_load_only,
            )
        elif config.get("train.type") == "1vsAll":
            return TrainingJob1vsAll(
                config,
                dataset,
                parent_job,
                model=model,
                forward_only=forward_only,
                parameter_client=parameter_client,
            )
        else:
            # perhaps TODO: try class with specified name -> extensibility
            raise ValueError("train.type")

    def _run(self) -> None:
        """Start/resume the training job and run to completion."""

        if self.is_forward_only:
            raise Exception(
                f"{self.__class__.__name__} was initialized for forward only. You can only call run_epoch()"
            )

        self.config.log("Starting training...")
        checkpoint_every = self.config.get("train.checkpoint.every")
        checkpoint_keep = self.config.get("train.checkpoint.keep")
        metric_name = self.config.get("valid.metric")
        patience = self.config.get("valid.early_stopping.patience")
        while True:
            # checking for model improvement according to metric_name
            # and do early stopping and keep the best checkpoint
            if (
                len(self.valid_trace) > 0
                and self.valid_trace[-1]["epoch"] == self.epoch
            ):
                best_index = Metric(self).best_index(
                    list(map(lambda trace: trace[metric_name], self.valid_trace))
                )
                # we are now saving the best checkpoint directly after validating
                # otherwise we would have to create the complete model again here
                # if best_index == len(self.valid_trace) - 1:
                #     self.save(self.config.checkpoint_file("best"))
                if (
                    patience > 0
                    and len(self.valid_trace) > patience
                    and best_index < len(self.valid_trace) - patience
                ):
                    self.config.log(
                        "Stopping early ({} did not improve over best result ".format(
                            metric_name
                        )
                        + "in the last {} validation runs).".format(patience)
                    )
                    self.parameter_client.stop()
                    # break
                elif self.epoch > self.config.get(
                    "valid.early_stopping.threshold.epochs"
                ):
                    achieved = self.valid_trace[best_index][metric_name]
                    target = self.config.get(
                        "valid.early_stopping.threshold.metric_value"
                    )
                    if Metric(self).better(target, achieved):
                        self.config.log(
                            "Stopping early ({} did not achieve threshold after {} epochs".format(
                                metric_name, self.epoch
                            )
                        )
                        self.parameter_client.stop()
                        # self.work_scheduler_client.shutdown()
                        # break

            # should we stop?
            if self.epoch >= self.config.get("train.max_epochs"):
                self.config.log("Maximum number of epochs reached.")
                break

            self.parameter_client.barrier()
            if self.parameter_client.is_stopped():
                self.config.log(f"Shutting down Trainer {self.parameter_client.rank}")
                break

            # start a new epoch
            self.epoch += 1
            self.config.log("Starting epoch {}...".format(self.epoch))
            trace_entry = self.run_epoch()
            self.config.log("Finished epoch {}.".format(self.epoch))

            # update model metadata
            self.model.meta["train_job_trace_entry"] = self.trace_entry
            self.model.meta["train_epoch"] = self.epoch
            self.model.meta["train_config"] = self.config
            self.model.meta["train_trace_entry"] = trace_entry

            print("done worker: ", self.parameter_client.rank)
            if self.config.get("valid.every") > 0 and self.epoch % self.config.get("valid.every") == 0:
                tmp_model = self.model.cpu()
                self.valid_job.model = tmp_model
                del self.model
                gc.collect()
                torch.cuda.empty_cache()
                self.parameter_client.barrier()
                if self.parameter_client.rank == MIN_RANK:
                    # move current small model to a tmp model
                    # self.model = self.model.cpu()
                    tmp_optimizer = self.optimizer
                    # TODO: we also need to handle the learning rate scheduler somehow
                    #  in the checkpoint

                    # create a model for validation with entity embedder size
                    #  batch_size x 2 + eval.chunk_size
                    self.config.set(self.config.get("model") + ".create_eval", True)
                    self.model = KgeModel.create(
                        self.config, self.dataset, parameter_client=self.parameter_client
                    )
                    self.model.get_s_embedder().to_device(move_optim_data=False)
                    self.model.get_p_embedder().to_device(move_optim_data=False)
                    self.config.set(self.config.get("model") + ".create_eval", False)

                    self.valid_job.model = self.model
                    # validate and update learning rate
                    if (
                        self.config.get("valid.every") > 0
                        and self.epoch % self.config.get("valid.every") == 0
                    ):
                        self.valid_job.epoch = self.epoch
                        trace_entry = self.valid_job.run()
                        self.valid_trace.append(trace_entry)
                        for f in self.post_valid_hooks:
                            f(self)
                        self.model.meta["valid_trace_entry"] = trace_entry

                        # metric-based scheduler step
                        self.kge_lr_scheduler.step(trace_entry[metric_name])
                    else:
                        self.kge_lr_scheduler.step()

                    # create a new complete model, to be able to store
                    self.config.set(self.config.get("model") + ".create_complete", True)
                    worker_folder = self.config.folder
                    valid_folder = os.path.dirname(worker_folder)
                    self.config.folder = valid_folder
                    self.config.set("job.device", "cpu")
                    self.model = KgeModel.create(
                        self.config, self.dataset, parameter_client=self.parameter_client
                    )
                    self.model.get_s_embedder().pull_all()
                    self.model.get_p_embedder().pull_all()
                    self.optimizer = KgeOptimizer.create(
                        self.config, self.model, parameter_client=self.parameter_client
                    )
                    self.optimizer.pull_all()
                    self.config.set("job.device", self.device)
                    # self.model = self.model.to(self.device)
                    # we need to move some mappers separately to device
                    # self.model.get_s_embedder().to_device(move_optim_data=False)
                    # self.model.get_p_embedder().to_device(move_optim_data=False)

                    # create checkpoint and delete old one, if necessary
                    self.save(self.config.checkpoint_file(self.epoch))
                    if (
                            len(self.valid_trace) > 0
                            and self.valid_trace[-1]["epoch"] == self.epoch
                    ):
                        best_index = max(
                            range(len(self.valid_trace)),
                            key=lambda index: self.valid_trace[index][metric_name],
                        )
                        if best_index == len(self.valid_trace) - 1:
                            self.save(self.config.checkpoint_file("best"))
                    if self.epoch > 1:
                        delete_checkpoint_epoch = -1
                        if checkpoint_every == 0:
                            # do not keep any old checkpoints
                            delete_checkpoint_epoch = self.epoch - 1
                        # in the distributed setup we only save checkpoints when we evaluate
                        #  since it is expensive to create the complete model
                        # therefore checkpoint every does not work
                        # elif (self.epoch - 1) % checkpoint_every != 0:
                        #     # delete checkpoints that are not in the checkpoint.every schedule
                        #     delete_checkpoint_epoch = self.epoch - 1
                        elif checkpoint_keep > 0:
                            # keep a maximum number of checkpoint_keep checkpoints
                            # since in distributed setup we only create checkpoints when
                            #  we evaluate, checkpoint_keep needs to refer to valid.every
                            # delete_checkpoint_epoch = (
                            #     self.epoch - checkpoint_every * checkpoint_keep
                            # )
                            delete_checkpoint_epoch = (
                                    self.epoch - self.config.get("valid.every") * checkpoint_keep
                            )
                        if delete_checkpoint_epoch > 0:
                            if os.path.exists(
                                self.config.checkpoint_file(delete_checkpoint_epoch)
                            ):
                                self.config.log(
                                    "Removing old checkpoint {}...".format(
                                        self.config.checkpoint_file(delete_checkpoint_epoch)
                                    )
                                )
                                os.remove(
                                    self.config.checkpoint_file(delete_checkpoint_epoch)
                                )
                            else:
                                self.config.log(
                                    "Could not delete old checkpoint {}, does not exits.".format(
                                        self.config.checkpoint_file(delete_checkpoint_epoch)
                                    )
                                )
                    self.config.set(self.config.get("model") + ".create_complete", False)
                    self.config.folder = worker_folder
                    # self.model = self.model.cpu()
                    del self.optimizer
                    del self.model
                    del self.valid_job.model
                    gc.collect()
                    torch.cuda.empty_cache()
                    self.optimizer = tmp_optimizer
                    self.model = tmp_model.to(self.device)
                    del tmp_optimizer
                else:
                    self.kge_lr_scheduler.step()
                self.parameter_client.barrier()
                self.model = tmp_model.to(self.device)
                del tmp_model
                gc.collect()
            else:
                self.kge_lr_scheduler.step()

        self.trace(event="train_completed")

    def save(self, filename) -> None:
        """Save current state to specified file"""
        self.config.log("Saving checkpoint to {}...".format(filename))
        checkpoint = self.save_to({})
        torch.save(
            checkpoint, filename,
        )

    def save_to(self, checkpoint: Dict) -> Dict:
        """Adds trainjob specific information to the checkpoint"""
        train_checkpoint = {
            "type": "train",
            "epoch": self.epoch,
            "valid_trace": self.valid_trace,
            "model": self.model.save(),
            "optimizer_state_dict": self.optimizer.state_dict(),
            "lr_scheduler_state_dict": self.kge_lr_scheduler.state_dict(),
            "job_id": self.job_id,
        }
        train_checkpoint = self.config.save_to(train_checkpoint)
        checkpoint.update(train_checkpoint)
        return checkpoint

    def _load(self, checkpoint: Dict) -> str:
        if checkpoint["type"] != "train":
            raise ValueError("Training can only be continued on trained checkpoints")
        self.optimizer.load_state_dict(checkpoint["optimizer_state_dict"])
        if "lr_scheduler_state_dict" in checkpoint:
            # new format
            self.kge_lr_scheduler.load_state_dict(checkpoint["lr_scheduler_state_dict"])
        self.epoch = checkpoint["epoch"]
        self.valid_trace = checkpoint["valid_trace"]
        self.model.train()
        self.resumed_from_job_id = checkpoint.get("job_id")
        self.trace(
            event="job_resumed", epoch=self.epoch, checkpoint_file=checkpoint["file"],
        )
        self.config.log(
            "Resuming training from {} of job {}".format(
                checkpoint["file"], self.resumed_from_job_id
            )
        )

    def run_epoch(self) -> Dict[str, Any]:
        """ Runs an epoch and returns its trace entry. """

        # create initial trace entry
        self.current_trace["epoch"] = dict(
            type=self.type_str,
            scope="epoch",
            epoch=self.epoch,
            split=self.train_split,
            batches=len(self.loader),
            size=self.num_examples,
        )
        if not self.is_forward_only:
            self.current_trace["epoch"].update(
                lr=[group["lr"] for group in self.optimizer.param_groups],
            )

        # run pre-epoch hooks (may modify trace)
        for f in self.pre_epoch_hooks:
            f(self)

        trace_entry = None
        while True:
            # variables that record various statitics
            sum_loss = 0.0
            sum_penalty = 0.0
            sum_penalties = defaultdict(lambda: 0.0)
            epoch_time = -time.time()
            prepare_time = 0.0
            forward_time = 0.0
            backward_time = 0.0
            optimizer_time = 0.0
            unique_time = 0.0
            pull_and_map_time = 0.0
            entity_pull_time = 0.0
            relation_pull_time = 0.0
            pre_pull_time = 0.0
            cpu_gpu_time = 0.0
            ps_wait_time = 0.0
            ps_set_time = 0.0
            scheduler_time = -time.time()

            # load new work package
            work, work_entities, work_relations = self.work_scheduler_client.get_work()
            if work is None:
                break
            self.dataloader_dataset.set_samples(work)
            if self.entity_sync_level == "partition":
                if work_entities is not None:
                    entity_pull_time -= time.time()
                    self.model.get_s_embedder()._pull_embeddings(work_entities)
                    self.model.get_s_embedder().global_to_local_mapper[work_entities] = torch.arange(len(work_entities), dtype=torch.long, device="cpu")
                    entity_pull_time += time.time()
                else:
                    raise ValueError(
                        "the used work-scheduler seems not to support "
                        "syncing entities on a partition level"
                    )
            if self.relation_sync_level == "partition":
                if work_relations is not None:
                    relation_pull_time -= time.time()
                    self.model.get_p_embedder()._pull_embeddings(work_relations)
                    self.model.get_p_embedder().global_to_local_mapper[work_relations] = torch.arange(len(work_relations), dtype=torch.long, device="cpu")
                    relation_pull_time += time.time()
                else:
                    raise ValueError(
                        "the used work-scheduler seems not to support "
                        "syncing relations on a partition level"
                    )

            if (
                work_entities is not None
                and self.config.get("negative_sampling.sampling_type") == "pooled"
            ):
                self._sampler.set_pool(work_entities, S)
                self._sampler.set_pool(work_entities, O)
            scheduler_time += time.time()

            # process each batch
            pre_load_batches = deque()
            batch = None
            epoch_done = False
            iter_dataloader = iter(self.loader)
            batch_index = 0
            num_prepulls = max(self.entity_pre_pull, self.relation_pre_pull, 1)
            #for batch_index, batch in enumerate(self.loader):
            while not epoch_done:
                try:
                    if batch is None and len(pre_load_batches) < num_prepulls:
                        pre_load_batches.append(next(iter_dataloader))
                        prepare_time -= time.time()
                        pre_pull_time -= time.time()
                        self._prepare_batch_ahead(pre_load_batches)
                        pre_pull_time += time.time()
                        prepare_time += time.time()
                        continue
                    else:
                        batch = pre_load_batches.popleft()
                    pre_load_batches.append(next(iter_dataloader))
                    prepare_time -= time.time()
                    pre_pull_time -= time.time()
                    self._prepare_batch_ahead(pre_load_batches)
                    pre_pull_time += time.time()
                    prepare_time += time.time()
                except StopIteration:
                    if len(pre_load_batches) == 0:
                        epoch_done = True


                # create initial batch trace (yet incomplete)
                self.current_trace["batch"] = {
                    "type": self.type_str,
                    "scope": "batch",
                    "epoch": self.epoch,
                    "split": self.train_split,
                    "batch": batch_index,
                    "batches": len(self.loader),
                    }
                if not self.is_forward_only:
                    self.current_trace["batch"].update(
                        lr=[group["lr"] for group in self.optimizer.param_groups],
                    )

                # run the pre-batch hooks (may update the trace)
                for f in self.pre_batch_hooks:
                    f(self)

                # process batch (preprocessing + forward pass + backward pass on loss)
                done = False
                while not done:
                    try:
                        # try running the batch
                        if not self.is_forward_only:
                            self.optimizer.zero_grad()
                        batch_result: TrainingJob._ProcessBatchResult = self._process_batch(
                            batch_index, batch)
                        done = True
                    except RuntimeError as e:
                        # is it a CUDA OOM exception and are we allowed to reduce the
                        # subbatch size on such an error? if not, raise the exception again
                        if (
                            "CUDA out of memory" not in str(e)
                            or not self._subbatch_auto_tune
                        ):
                            raise e

                        # try rerunning with smaller subbatch size
                        tb = traceback.format_exc()
                        self.config.log(tb)
                        self.config.log(
                            "Caught OOM exception when running a batch; "
                            "trying to reduce the subbatch size..."
                        )

                        if self._max_subbatch_size <= 0:
                            self._max_subbatch_size = self.batch_size
                        if self._max_subbatch_size <= 1:
                            self.config.log(
                                "Cannot reduce subbatch size "
                                f"(current value: {self._max_subbatch_size})"
                            )
                            raise e  # cannot reduce further

                        self._max_subbatch_size //= 2
                        self.config.set(
                            "train.subbatch_size", self._max_subbatch_size, log=True
                        )
                sum_loss += batch_result.avg_loss * batch_result.size

                # determine penalty terms (forward pass)
                batch_forward_time = batch_result.forward_time - time.time()
                penalties_torch = self.model.penalty(
                    epoch=self.epoch,
                    batch_index=batch_index,
                    num_batches=len(self.loader),
                    batch=batch,
                )
                batch_forward_time += time.time()

                # backward pass on penalties
                batch_backward_time = batch_result.backward_time - time.time()
                penalty = 0.0
                for index, (penalty_key, penalty_value_torch) in enumerate(
                    penalties_torch
                ):
                    if not self.is_forward_only:
                        penalty_value_torch.backward()
                    penalty += penalty_value_torch.item()
                    sum_penalties[penalty_key] += penalty_value_torch.item()
                sum_penalty += penalty
                batch_backward_time += time.time()

                # determine full cost
                cost_value = batch_result.avg_loss + penalty

                # abort on nan
                if self.abort_on_nan and math.isnan(cost_value):
                    raise FloatingPointError("Cost became nan, aborting training job")

                # TODO # visualize graph
                # if (
                #     self.epoch == 1
                #     and batch_index == 0
                #     and self.config.get("train.visualize_graph")
                # ):
                #     from torchviz import make_dot

                #     f = os.path.join(self.config.folder, "cost_value")
                #     graph = make_dot(cost_value, params=dict(self.model.named_parameters()))
                #     graph.save(f"{f}.gv")
                #     graph.render(f)  # needs graphviz installed
                #     self.config.log("Exported compute graph to " + f + ".{gv,pdf}")

                # print memory stats
                if self.epoch == 1 and batch_index == 0:
                    if self.device.startswith("cuda"):
                        self.config.log(
                            "CUDA memory after first batch: allocated={:14,} "
                            "reserved={:14,} max_allocated={:14,}".format(
                                torch.cuda.memory_allocated(self.device),
                                torch.cuda.memory_reserved(self.device),
                                torch.cuda.max_memory_allocated(self.device),
                            )
                        )

                # update parameters
                batch_optimizer_time = -time.time()
                if not self.is_forward_only:
                    self.optimizer.step()
                batch_optimizer_time += time.time()

                if self.entity_sync_level == "batch":
                    self.model.get_s_embedder().push_back()
                if self.relation_sync_level == "batch":
                    self.model.get_p_embedder().push_back()

                # update batch trace with the results
                self.current_trace["batch"].update(
                    {
                        "size": batch_result.size,
                        "avg_loss": batch_result.avg_loss,
                        #"penalties": [p.item() for k, p in penalties_torch],
                        "penalty": penalty,
                        "cost": cost_value,
                        "prepare_time": batch_result.prepare_time,
                        "forward_time": batch_forward_time,
                        "backward_time": batch_backward_time,
                        "optimizer_time": batch_optimizer_time,
                        "event": "batch_completed",
                    }
                )

                # run the post-batch hooks (may modify the trace)
                for f in self.post_batch_hooks:
                    f(self)

                # output, then clear trace
                if self.trace_batch:
                        self.trace(**self.current_trace["batch"])
                self.current_trace["batch"] = None

                # print console feedback
                self.config.print(
                    (
                        "\r"  # go back
                        + "{}  batch{: "
                        + str(1 + int(math.ceil(math.log10(len(self.loader)))))
                        + "d}/{}"
                        + ", avg_loss {:.4E}, penalty {:.4E}, cost {:.4E}, time {:6.2f}s"
                        + "\033[K"  # clear to right
                    ).format(
                        self.config.log_prefix,
                        batch_index,
                        len(self.loader) - 1,
                        batch_result.avg_loss,
                        penalty,
                        cost_value,
                        batch_result.prepare_time
                        + batch_forward_time
                        + batch_backward_time
                        + batch_optimizer_time,
                    ),
                    end="",
                    flush=True,
                )

                # update epoch times
                prepare_time += batch_result.prepare_time
                forward_time += batch_forward_time
                backward_time += batch_backward_time
                optimizer_time += batch_optimizer_time
                pull_and_map_time += batch_result.pull_and_map_time
                entity_pull_time += batch_result.entity_pull_time
                relation_pull_time += batch_result.relation_pull_time
                unique_time += batch_result.unique_time
                cpu_gpu_time += batch_result.cpu_gpu_time
                ps_wait_time += batch_result.ps_wait_time

                batch_index += 1

            # all done; now trace and log
            epoch_time += time.time()
            self.config.print("\033[2K\r", end="", flush=True)  # clear line and go back

            other_time = (
                epoch_time
                - prepare_time
                - forward_time
                - backward_time
                - optimizer_time
                - scheduler_time
            )

            print("work done", self.parameter_client.rank)
            if self.entity_sync_level == "partition":
                ps_set_time -= time.time()
                self.model.get_s_embedder().set_embeddings()
                ps_set_time += time.time()
                self.model.get_s_embedder().global_to_local_mapper[:] = -1
                self.model.get_s_embedder().push_back()
            if self.relation_sync_level == "partition":
                ps_set_time -= time.time()
                self.model.get_p_embedder().set_embeddings()
                ps_set_time += time.time()
                self.model.get_p_embedder().global_to_local_mapper[:] = -1
                self.model.get_p_embedder().push_back()
            self.work_scheduler_client.work_done()

            # add results to trace entry
            self.current_trace["epoch"].update(
                dict(
                    avg_loss=sum_loss / self.num_examples,
                    avg_penalty=sum_penalty / len(self.loader),
                    avg_penalties={
                        k: p / len(self.loader) for k, p in sum_penalties.items()

                    },
                    avg_cost=sum_loss / self.num_examples + sum_penalty / len(self.loader),
                    epoch_time=epoch_time,
                    prepare_time=prepare_time,
                    ps_wait_time=ps_wait_time,
                    unique_time=unique_time,
                    pull_and_map_time=pull_and_map_time,
                    pre_pull_time=pre_pull_time,
                    entity_pull_time=entity_pull_time,
                    relation_pull_time=relation_pull_time,
                    ps_set_time=ps_set_time,
                    cpu_gpu_time=cpu_gpu_time,
                    forward_time=forward_time,
                    backward_time=backward_time,
                    optimizer_time=optimizer_time,
                    scheduler_time=scheduler_time,
                    other_time=other_time,
                    embedding_mapping_time=self.model.get_s_embedder().mapping_time + self.model.get_p_embedder().mapping_time,
                    event="epoch_completed",
                )
            )
            self.model.get_p_embedder().mapping_time = 0.0
            self.model.get_s_embedder().mapping_time = 0.0

<<<<<<< HEAD

            # run hooks (may modify trace)
            for f in self.post_epoch_hooks:
                f(self)

            # output the trace, then clear it
            trace_entry = self.trace(
                **self.current_trace["epoch"], echo=False, echo_prefix="  ", log=True
            )
        self.config.log(format_trace_entry("train_epoch", trace_entry, self.config))
=======
        # output the trace, then clear it
        trace_entry = self.trace(**self.current_trace["epoch"], echo=False, log=True)
        self.config.log(
            format_trace_entry("train_epoch", trace_entry, self.config), prefix="  "
        )
>>>>>>> f7c920a9
        self.current_trace["epoch"] = None
        return trace_entry

    def _prepare_batch_ahead(self, batches: deque):
        pass

    def _prepare(self):
        """Prepare this job for running.

        Sets (at least) the `loader`, `num_examples`, and `type_str` attributes of this
        job to a data loader, number of examples per epoch, and a name for the trainer,
        repectively.

        Guaranteed to be called exactly once before running the first epoch.

        """
        super()._prepare()
        self.model.prepare_job(self)  # let the model add some hooks

    @dataclass
    class _ProcessBatchResult:
        """Result of running forward+backward pass on a batch."""

        avg_loss: float = 0.0
        size: int = 0
        prepare_time: float = 0.0
        forward_time: float = 0.0
        backward_time: float = 0.0
        pull_and_map_time: float = 0.0
        entity_pull_time: float = 0.0
        relation_pull_time: float = 0.0
        unique_time: float = 0.0
        cpu_gpu_time: float = 0.0
        ps_wait_time: float = 0.0

    def _process_batch(self, batch_index, batch) -> _ProcessBatchResult:
        "Breaks a batch into subbatches and processes them in turn."
        result = TrainingJob._ProcessBatchResult()
        self._prepare_batch(batch_index, batch, result)
        batch_size = result.size

        max_subbatch_size = (
            self._max_subbatch_size if self._max_subbatch_size > 0 else batch_size
        )
        for subbatch_start in range(0, batch_size, max_subbatch_size):
            # determine data used for this subbatch
            subbatch_end = min(subbatch_start + max_subbatch_size, batch_size)
            subbatch_slice = slice(subbatch_start, subbatch_end)
            self._process_subbatch(batch_index, batch, subbatch_slice, result)

        return result

    def _prepare_batch(self, batch_index, batch, result: _ProcessBatchResult):
        """Prepare the given batch for processing and determine the batch size.

        batch size must be written into result.size.
        """
        raise NotImplementedError

    def _process_subbatch(
        self, batch_index, batch, subbatch_slice, result: _ProcessBatchResult,
    ):
        """Run forward and backward pass on the given subbatch.

        Also update result.

        """
        raise NotImplementedError


class TrainingJobKvsAll(TrainingJob):
    """Train with examples consisting of a query and its answers.

    Terminology:
    - Query type: which queries to ask (sp_, s_o, and/or _po), can be configured via
      configuration key `KvsAll.query_type` (which see)
    - Query: a particular query, e.g., (John,marriedTo) of type sp_
    - Labels: list of true answers of a query (e.g., [Jane])
    - Example: a query + its labels, e.g., (John,marriedTo), [Jane]
    """

    from kge.indexing import KvsAllIndex

    def __init__(
<<<<<<< HEAD
        self, config, dataset, parent_job=None, model=None, forward_only=False, parameter_client=None,
    ):
        super().__init__(
            config, dataset, parent_job, model=model, forward_only=forward_only, parameter_client=parameter_client,
=======
        self, config, dataset, parent_job=None, model=None, forward_only=False
    ):
        super().__init__(
            config, dataset, parent_job, model=model, forward_only=forward_only
>>>>>>> f7c920a9
        )
        self.label_smoothing = config.check_range(
            "KvsAll.label_smoothing", float("-inf"), 1.0, max_inclusive=False
        )
        if self.label_smoothing < 0:
            if config.get("train.auto_correct"):
                config.log(
                    "Setting label_smoothing to 0, "
                    "was set to {}.".format(self.label_smoothing)
                )
                self.label_smoothing = 0
            else:
                raise Exception(
                    "Label_smoothing was set to {}, "
                    "should be at least 0.".format(self.label_smoothing)
                )
        elif self.label_smoothing > 0 and self.label_smoothing <= (
            1.0 / dataset.num_entities()
        ):
            if config.get("train.auto_correct"):
                # just to be sure it's used correctly
                config.log(
                    "Setting label_smoothing to 1/num_entities = {}, "
                    "was set to {}.".format(
                        1.0 / dataset.num_entities(), self.label_smoothing
                    )
                )
                self.label_smoothing = 1.0 / dataset.num_entities()
            else:
                raise Exception(
                    "Label_smoothing was set to {}, "
                    "should be at least {}.".format(
                        self.label_smoothing, 1.0 / dataset.num_entities()
                    )
                )

        config.log("Initializing 1-to-N training job...")
        self.type_str = "KvsAll"

        if self.__class__ == TrainingJobKvsAll:
            for f in Job.job_created_hooks:
                f(self)

    def _prepare(self):
        super()._prepare()
        # determine enabled query types
        self.query_types = [
            key
            for key, enabled in self.config.get("KvsAll.query_types").items()
            if enabled
        ]

        # corresponding indexes
        self.query_indexes: List[KvsAllIndex] = []

        #' for each query type (ordered as in self.query_types), index right after last
        #' example of that type in the list of all examples (over all query types)
        self.query_last_example = []

        # construct relevant data structures
        self.num_examples = 0
        for query_type in self.query_types:
            index_type = (
                "sp_to_o"
                if query_type == "sp_"
                else ("so_to_p" if query_type == "s_o" else "po_to_s")
            )
            index = self.dataset.index(f"{self.train_split}_{index_type}")
            self.query_indexes.append(index)
            self.num_examples += len(index)
            self.query_last_example.append(self.num_examples)

        # create dataloader
        self.loader = torch.utils.data.DataLoader(
            range(self.num_examples),
            collate_fn=self._get_collate_fun(),
            shuffle=True,
            batch_size=self.batch_size,
            num_workers=self.config.get("train.num_workers"),
            worker_init_fn=_generate_worker_init_fn(self.config),
            pin_memory=self.config.get("train.pin_memory"),
        )

    def _get_collate_fun(self):
        # create the collate function
        def collate(batch):
            """For a batch of size n, returns a dictionary of:

            - queries: nx2 tensor, row = query (sp, po, or so indexes)
            - label_coords: for each query, position of true answers (an Nx2 tensor,
              first columns holds query index, second colum holds index of label)
            - query_type_indexes (vector of size n holding the query type of each query)
            - triples (all true triples in the batch; e.g., needed for weighted
              penalties)

            """

            # count how many labels we have across the entire batch
            num_ones = 0
            for example_index in batch:
                start = 0
                for query_type_index in range(len(self.query_types)):
                    end = self.query_last_example[query_type_index]
                    if example_index < end:
                        example_index -= start
                        num_ones += self.query_indexes[query_type_index]._values_offset[
                            example_index + 1
                        ]
                        num_ones -= self.query_indexes[query_type_index]._values_offset[
                            example_index
                        ]
                        break
                    start = end

            # now create the batch elements
            queries_batch = torch.zeros([len(batch), 2], dtype=torch.long)
            query_type_indexes_batch = torch.zeros([len(batch)], dtype=torch.long)
            label_coords_batch = torch.zeros([num_ones, 2], dtype=torch.int)
            triples_batch = torch.zeros([num_ones, 3], dtype=torch.long)
            current_index = 0
            for batch_index, example_index in enumerate(batch):
                start = 0
                for query_type_index, query_type in enumerate(self.query_types):
                    end = self.query_last_example[query_type_index]
                    if example_index < end:
                        example_index -= start
                        query_type_indexes_batch[batch_index] = query_type_index
                        queries = self.query_indexes[query_type_index]._keys
                        label_offsets = self.query_indexes[
                            query_type_index
                        ]._values_offset
                        labels = self.query_indexes[query_type_index]._values
                        if query_type == "sp_":
                            query_col_1, query_col_2, target_col = S, P, O
                        elif query_type == "s_o":
                            query_col_1, target_col, query_col_2 = S, P, O
                        else:
                            target_col, query_col_1, query_col_2 = S, P, O
                        break
                    start = end

                queries_batch[batch_index,] = queries[example_index]
                start = label_offsets[example_index]
                end = label_offsets[example_index + 1]
                size = end - start
                label_coords_batch[
                    current_index : (current_index + size), 0
                ] = batch_index
                label_coords_batch[current_index : (current_index + size), 1] = labels[
                    start:end
                ]
                triples_batch[
                    current_index : (current_index + size), query_col_1
                ] = queries[example_index][0]
                triples_batch[
                    current_index : (current_index + size), query_col_2
                ] = queries[example_index][1]
                triples_batch[
                    current_index : (current_index + size), target_col
                ] = labels[start:end]
                current_index += size

            # all done
            return {
                "queries": queries_batch,
                "label_coords": label_coords_batch,
                "query_type_indexes": query_type_indexes_batch,
                "triples": triples_batch,
            }

        return collate

    def _prepare_batch(
        self, batch_index, batch, result: TrainingJob._ProcessBatchResult
    ):
        # move labels to GPU for entire batch (else somewhat costly, but this should be
        # reasonably small)
        result.prepare_time -= time.time()
        batch["label_coords"] = batch["label_coords"].to(self.device)
        result.size = len(batch["queries"])
        result.prepare_time += time.time()

    def _process_subbatch(
        self,
        batch_index,
        batch,
        subbatch_slice,
        result: TrainingJob._ProcessBatchResult,
    ):
        # prepare
        result.prepare_time -= time.time()
        queries_subbatch = batch["queries"][subbatch_slice].to(self.device)
        batch_size = len(batch["queries"])
        subbatch_size = len(queries_subbatch)
        label_coords_batch = batch["label_coords"]
        query_type_indexes_subbatch = batch["query_type_indexes"][subbatch_slice]

        # in this method, example refers to the index of an example in the batch, i.e.,
        # it takes values in 0,1,...,batch_size-1
        examples_for_query_type = {}
        for query_type_index, query_type in enumerate(self.query_types):
            examples_for_query_type[query_type] = (
                (query_type_indexes_subbatch == query_type_index)
                .nonzero(as_tuple=False)
                .to(self.device)
                .view(-1)
            )

        labels_subbatch = kge.job.util.coord_to_sparse_tensor(
            subbatch_size,
            max(self.dataset.num_entities(), self.dataset.num_relations()),
            label_coords_batch,
            self.device,
            row_slice=subbatch_slice,
        ).to_dense()
        labels_for_query_type = {}
        for query_type, examples in examples_for_query_type.items():
            if query_type == "s_o":
                labels_for_query_type[query_type] = labels_subbatch[
                    examples, : self.dataset.num_relations()
                ]
            else:
                labels_for_query_type[query_type] = labels_subbatch[
                    examples, : self.dataset.num_entities()
                ]

        if self.label_smoothing > 0.0:
            # as in ConvE: https://github.com/TimDettmers/ConvE
            for query_type, labels in labels_for_query_type.items():
                if query_type != "s_o":  # entity targets only for now
                    labels_for_query_type[query_type] = (
                        1.0 - self.label_smoothing
                    ) * labels + 1.0 / labels.size(1)

        result.prepare_time += time.time()

        # forward/backward pass (sp)
        for query_type, examples in examples_for_query_type.items():
            if len(examples) > 0:
                result.forward_time -= time.time()
                if query_type == "sp_":
                    scores = self.model.score_sp(
                        queries_subbatch[examples, 0], queries_subbatch[examples, 1]
                    )
                elif query_type == "s_o":
                    scores = self.model.score_so(
                        queries_subbatch[examples, 0], queries_subbatch[examples, 1]
                    )
                else:
                    scores = self.model.score_po(
                        queries_subbatch[examples, 0], queries_subbatch[examples, 1]
                    )
                # note: average on batch_size, not on subbatch_size
                loss_value = (
                    self.loss(scores, labels_for_query_type[query_type]) / batch_size
                )
                result.avg_loss += loss_value.item()
                result.forward_time += time.time()
                result.backward_time -= time.time()
                if not self.is_forward_only:
                    loss_value.backward()
                result.backward_time += time.time()


class TrainingJobNegativeSampling(TrainingJob):
    def __init__(
<<<<<<< HEAD
        self,
        config,
        dataset,
        parent_job=None,
        model=None,
        forward_only=False,
        parameter_client=None,
        init_for_load_only=False,
    ):
        super().__init__(
            config,
            dataset,
            parent_job,
            model=model,
            forward_only=forward_only,
            parameter_client=parameter_client,
            init_for_load_only=init_for_load_only,
=======
        self, config, dataset, parent_job=None, model=None, forward_only=False
    ):
        super().__init__(
            config, dataset, parent_job, model=model, forward_only=forward_only
>>>>>>> f7c920a9
        )
        self._sampler = KgeSampler.create(config, "negative_sampling", dataset)
        self._implementation = self.config.check(
            "negative_sampling.implementation", ["triple", "all", "batch", "auto"],
        )
        if self._implementation == "auto":
            max_nr_of_negs = max(self._sampler.num_samples)
            if self._sampler.shared:
                self._implementation = "batch"
            elif max_nr_of_negs <= 30:
                self._implementation = "triple"
            elif max_nr_of_negs > 30:
                self._implementation = "batch"

        config.log(
            "Initializing negative sampling training job with "
            "'{}' scoring function ...".format(self._implementation)
        )
        self.type_str = "negative_sampling"
        self.load_batch = self.config.get("job.distributed.load_batch")
        self.entity_localize = self.config.get("job.distributed.entity_localize")
        self.relation_localize = self.config.get("job.distributed.relation_localize")
        self.entity_async_write_back = self.config.get("job.distributed.entity_async_write_back")
        self.relation_async_write_back = self.config.get("job.distributed.relation_async_write_back")

        if self.__class__ == TrainingJobNegativeSampling:
            for f in Job.job_created_hooks:
                f(self)

    def _prepare(self):
        """Construct dataloader"""
        super()._prepare()

        self.num_examples = self.dataset.split(self.train_split).size(0)
        self.dataloader_dataset = NumberDataset(self.num_examples)
        mp_context = torch.multiprocessing.get_context("fork") if self.config.get("train.num_workers") > 0 else None
        self.loader = torch.utils.data.DataLoader(
            # range(self.num_examples),
            self.dataloader_dataset,
            collate_fn=self._get_collate_fun(),
            shuffle=True,
            batch_size=self.batch_size,
            num_workers=self.config.get("train.num_workers"),
            worker_init_fn=_generate_worker_init_fn(self.config),
            pin_memory=self.config.get("train.pin_memory"),
            multiprocessing_context=mp_context,
        )

    def _get_collate_fun(self):
        # create the collate function
        def collate(batch):
            """For a batch of size n, returns a tuple of:

            - triples (tensor of shape [n,3], ),
            - negative_samples (list of tensors of shape [n,num_samples]; 3 elements
              in order S,P,O)
            """

            triples = self.dataset.split(self.train_split)[self.dataloader_dataset.samples[batch], :].long()
            # labels = torch.zeros((len(batch), self._sampler.num_negatives_total + 1))
            # labels[:, 0] = 1
            # labels = labels.view(-1)

            negative_samples = list()
            for slot in [S, P, O]:
                negative_samples.append(self._sampler.sample(triples, slot))
            unique_time = -time.time()
            unique_entities = torch.unique(torch.cat((triples[:, [S, O]].view(-1),
                                                      negative_samples[S].unique_samples(remove_dropped=False),
                                                      negative_samples[
                                                          O].unique_samples(remove_dropped=False))))
            unique_relations = torch.unique(torch.cat((
                triples[:, [P]].view(-1), negative_samples[P].unique_samples(remove_dropped=False))))
            unique_time += time.time()

            # map ids to local ids
            if self.entity_sync_level == "partition":
                entity_mapper = self.model.get_s_embedder().global_to_local_mapper
            else:
                entity_mapper = torch.full((self.dataset.num_entities(),), -1, dtype=torch.long)
                entity_mapper[unique_entities] = torch.arange(len(unique_entities), dtype=torch.long)
            if self.relation_sync_level == "partition":
                relation_mapper = self.model.get_p_embedder().global_to_local_mapper
            else:
                relation_mapper = torch.full((self.dataset.num_relations(),), -1, dtype=torch.long)
                relation_mapper[unique_relations] = torch.arange(len(unique_relations), dtype=torch.long)
            triples[:, S] = entity_mapper[triples[:, S]]
            triples[:, P] = relation_mapper[triples[:, P]]
            triples[:, O] = entity_mapper[triples[:, O]]
            negative_samples[S].map_samples(entity_mapper)
            negative_samples[P].map_samples(relation_mapper)
            negative_samples[O].map_samples(entity_mapper)
            return {"triples": triples, "negative_samples": negative_samples, "unique_entities": unique_entities, "unique_relations": unique_relations, "unique_time": unique_time}

        return collate

    def _prepare_batch_ahead(self, batches: deque):
        if self.entity_pre_pull > 1 or self.relation_pre_pull > 1:
            batches[0]["triples"] = batches[0]["triples"].to(self.device)
            for ns in batches[0]["negative_samples"]:
                ns.positive_triples = batches[0]["triples"]
            batches[0]["negative_samples"] = [
                ns.to(self.device) for ns in batches[0]["negative_samples"]
            ]
        if self.entity_sync_level == "batch" and self.entity_pre_pull > 0:
            self.model.get_s_embedder().pre_pull(batches[-1]["unique_entities"])
            self.model.get_s_embedder().pre_pulled_to_device()
        if self.relation_sync_level == "batch" and self.relation_pre_pull > 0:
            self.model.get_p_embedder().pre_pull(batches[-1]["unique_relations"])
            self.model.get_p_embedder().pre_pulled_to_device()

    def _prepare_batch(
        self, batch_index, batch, result: TrainingJob._ProcessBatchResult
    ):
        # move triples and negatives to GPU. With some implementaiton effort, this may
        # be avoided.
        result.prepare_time -= time.time()
        #result.cpu_gpu_time -= time.time()
        batch["triples"] = batch["triples"].to(self.device)
        for ns in batch["negative_samples"]:
            ns.positive_triples = batch["triples"]
        batch["negative_samples"] = [
            ns.to(self.device) for ns in batch["negative_samples"]
        ]
        #result.cpu_gpu_time += time.time()
        result.unique_time += batch["unique_time"]
        if self.config.get("job.distributed.load_batch"):
            if self.entity_sync_level == "batch":
                #result.unique_time -= time.time()
                unique_entities = batch["unique_entities"]
                # unique_entities = torch.unique(torch.cat((batch["triples"][:, [S,O]].view(-1), batch["negative_samples"][S].unique_samples(), batch["negative_samples"][O].unique_samples())))
                #result.unique_time += time.time()

                result.ps_wait_time -= time.time()
                if not self.entity_async_write_back:
                    for wait_value in self.optimizer.entity_async_wait_values:
                          self.parameter_client.wait(wait_value)
                    self.optimizer.entity_async_wait_values.clear()
                result.ps_wait_time += time.time()
                if self.entity_localize:
                    self.model.get_s_embedder().localize(unique_entities)
                result.pull_and_map_time -= time.time()
                entity_pull_time, cpu_gpu_time = self.model.get_s_embedder()._pull_embeddings(unique_entities)
                result.pull_and_map_time += time.time()
                result.entity_pull_time += entity_pull_time
                result.cpu_gpu_time += cpu_gpu_time
            if self.relation_sync_level == "batch":
                # result.unique_time -= time.time()
                unique_relations = batch["unique_relations"]
                # unique_relations = torch.unique(torch.cat((batch["triples"][:, [P]].view(-1), batch["negative_samples"][P].unique_samples())))
                # result.unique_time += time.time()
                result.ps_wait_time -= time.time()
                if not self.relation_async_write_back:
                    for wait_value in self.optimizer.relation_async_wait_values:
                        self.parameter_client.wait(wait_value)
                    self.optimizer.relation_async_wait_values.clear()
                result.ps_wait_time += time.time()
                if self.relation_localize:
                    self.model.get_p_embedder().localize(unique_relations)
                result.pull_and_map_time -= time.time()
                relation_pull_time, cpu_gpu_time = self.model.get_p_embedder()._pull_embeddings(unique_relations)
                result.pull_and_map_time += time.time()
                result.relation_pull_time += relation_pull_time
                result.cpu_gpu_time += cpu_gpu_time

        batch["labels"] = [None] * 3  # reuse label tensors b/w subbatches
        result.size = len(batch["triples"])
        result.prepare_time += time.time()

    def _process_subbatch(
        self,
        batch_index,
        batch,
        subbatch_slice,
        result: TrainingJob._ProcessBatchResult,
    ):
        # prepare
        result.prepare_time -= time.time()
        triples = batch["triples"][subbatch_slice]
        batch_negative_samples = batch["negative_samples"]
        batch_size = len(batch["triples"])
        subbatch_size = len(triples)
        result.prepare_time += time.time()
        labels = batch["labels"]  # reuse b/w subbatches

        # process the subbatch for each slot separately
        for slot in [S, P, O]:
            num_samples = self._sampler.num_samples[slot]
            if num_samples <= 0:
                continue

            # construct gold labels: first column corresponds to positives,
            # remaining columns to negatives
            if labels[slot] is None or labels[slot].shape != (
                subbatch_size,
                1 + num_samples,
            ):
                result.prepare_time -= time.time()
                labels[slot] = torch.zeros(
                    (subbatch_size, 1 + num_samples), device=self.device
                )
                labels[slot][:, 0] = 1
                result.prepare_time += time.time()

            # compute the scores
            result.forward_time -= time.time()
            scores = torch.empty((subbatch_size, num_samples + 1), device=self.device)
            scores[:, 0] = self.model.score_spo(
                triples[:, S], triples[:, P], triples[:, O], direction=SLOT_STR[slot],
            )
            result.forward_time += time.time()
            scores[:, 1:] = batch_negative_samples[slot].score(
                self.model, indexes=subbatch_slice
            )
            result.forward_time += batch_negative_samples[slot].forward_time
            result.prepare_time += batch_negative_samples[slot].prepare_time

            # compute loss for slot in subbatch (concluding the forward pass)
            result.forward_time -= time.time()
            loss_value_torch = (
                self.loss(scores, labels[slot], num_negatives=num_samples) / batch_size
            )
            result.avg_loss += loss_value_torch.item()
            result.forward_time += time.time()

            # backward pass for this slot in the subbatch
            result.backward_time -= time.time()
            if not self.is_forward_only:
                loss_value_torch.backward()
            result.backward_time += time.time()


class TrainingJob1vsAll(TrainingJob):
    """Samples SPO pairs and queries sp_ and _po, treating all other entities as negative."""

    def __init__(
<<<<<<< HEAD
        self, config, dataset, parent_job=None, model=None, forward_only=False, parameter_client=None
    ):
        super().__init__(
            config, dataset, parent_job, model=model, forward_only=forward_only, parameter_client=parameter_client
=======
        self, config, dataset, parent_job=None, model=None, forward_only=False
    ):
        super().__init__(
            config, dataset, parent_job, model=model, forward_only=forward_only
>>>>>>> f7c920a9
        )
        config.log("Initializing spo training job...")
        self.type_str = "1vsAll"

        if self.__class__ == TrainingJob1vsAll:
            for f in Job.job_created_hooks:
                f(self)

    def _prepare(self):
        """Construct dataloader"""
        super()._prepare()

        self.num_examples = self.dataset.split(self.train_split).size(0)
        self.loader = torch.utils.data.DataLoader(
            range(self.num_examples),
            collate_fn=lambda batch: {
                "triples": self.dataset.split(self.train_split)[batch, :].long()
            },
            shuffle=True,
            batch_size=self.batch_size,
            num_workers=self.config.get("train.num_workers"),
            worker_init_fn=_generate_worker_init_fn(self.config),
            pin_memory=self.config.get("train.pin_memory"),
        )

    def _prepare_batch(
        self, batch_index, batch, result: TrainingJob._ProcessBatchResult
    ):
        result.size = len(batch["triples"])

    def _process_subbatch(
        self,
        batch_index,
        batch,
        subbatch_slice,
        result: TrainingJob._ProcessBatchResult,
    ):
        # prepare
        result.prepare_time -= time.time()
        triples = batch["triples"][subbatch_slice].to(self.device)
        batch_size = len(triples)
        result.prepare_time += time.time()

        # forward/backward pass (sp)
        result.forward_time -= time.time()
        scores_sp = self.model.score_sp(triples[:, 0], triples[:, 1])
        loss_value_sp = self.loss(scores_sp, triples[:, 2]) / batch_size
        result.avg_loss += loss_value_sp.item()
        result.forward_time += time.time()
        result.backward_time = -time.time()
        if not self.is_forward_only:
            loss_value_sp.backward()
        result.backward_time += time.time()

        # forward/backward pass (po)
        result.forward_time -= time.time()
        scores_po = self.model.score_po(triples[:, 1], triples[:, 2])
        loss_value_po = self.loss(scores_po, triples[:, 0]) / batch_size
        result.avg_loss += loss_value_po.item()
        result.forward_time += time.time()
        result.backward_time -= time.time()
        if not self.is_forward_only:
            loss_value_po.backward()
        result.backward_time += time.time()<|MERGE_RESOLUTION|>--- conflicted
+++ resolved
@@ -86,11 +86,8 @@
         parent_job: Job = None,
         model=None,
         forward_only=False,
-<<<<<<< HEAD
         parameter_client: Optional[KgeParameterClient] = None,
         init_for_load_only=False,
-=======
->>>>>>> f7c920a9
     ) -> None:
         from kge.job import EvaluationJob
 
@@ -194,11 +191,8 @@
         parent_job: Job = None,
         model=None,
         forward_only=False,
-<<<<<<< HEAD
         parameter_client=None,
         init_for_load_only=False,
-=======
->>>>>>> f7c920a9
     ) -> "TrainingJob":
         """Factory method to create a training job."""
         if config.get("train.type") == "KvsAll":
@@ -852,7 +846,6 @@
             self.model.get_p_embedder().mapping_time = 0.0
             self.model.get_s_embedder().mapping_time = 0.0
 
-<<<<<<< HEAD
 
             # run hooks (may modify trace)
             for f in self.post_epoch_hooks:
@@ -860,16 +853,10 @@
 
             # output the trace, then clear it
             trace_entry = self.trace(
-                **self.current_trace["epoch"], echo=False, echo_prefix="  ", log=True
-            )
-        self.config.log(format_trace_entry("train_epoch", trace_entry, self.config))
-=======
-        # output the trace, then clear it
-        trace_entry = self.trace(**self.current_trace["epoch"], echo=False, log=True)
-        self.config.log(
-            format_trace_entry("train_epoch", trace_entry, self.config), prefix="  "
+                **self.current_trace["epoch"], echo=False,  log=True
+            )
+        self.config.log(format_trace_entry("train_epoch", trace_entry, self.config), prefix="  "
         )
->>>>>>> f7c920a9
         self.current_trace["epoch"] = None
         return trace_entry
 
@@ -954,17 +941,10 @@
     from kge.indexing import KvsAllIndex
 
     def __init__(
-<<<<<<< HEAD
         self, config, dataset, parent_job=None, model=None, forward_only=False, parameter_client=None,
     ):
         super().__init__(
             config, dataset, parent_job, model=model, forward_only=forward_only, parameter_client=parameter_client,
-=======
-        self, config, dataset, parent_job=None, model=None, forward_only=False
-    ):
-        super().__init__(
-            config, dataset, parent_job, model=model, forward_only=forward_only
->>>>>>> f7c920a9
         )
         self.label_smoothing = config.check_range(
             "KvsAll.label_smoothing", float("-inf"), 1.0, max_inclusive=False
@@ -1231,7 +1211,6 @@
 
 class TrainingJobNegativeSampling(TrainingJob):
     def __init__(
-<<<<<<< HEAD
         self,
         config,
         dataset,
@@ -1249,12 +1228,6 @@
             forward_only=forward_only,
             parameter_client=parameter_client,
             init_for_load_only=init_for_load_only,
-=======
-        self, config, dataset, parent_job=None, model=None, forward_only=False
-    ):
-        super().__init__(
-            config, dataset, parent_job, model=model, forward_only=forward_only
->>>>>>> f7c920a9
         )
         self._sampler = KgeSampler.create(config, "negative_sampling", dataset)
         self._implementation = self.config.check(
@@ -1491,17 +1464,10 @@
     """Samples SPO pairs and queries sp_ and _po, treating all other entities as negative."""
 
     def __init__(
-<<<<<<< HEAD
         self, config, dataset, parent_job=None, model=None, forward_only=False, parameter_client=None
     ):
         super().__init__(
             config, dataset, parent_job, model=model, forward_only=forward_only, parameter_client=parameter_client
-=======
-        self, config, dataset, parent_job=None, model=None, forward_only=False
-    ):
-        super().__init__(
-            config, dataset, parent_job, model=model, forward_only=forward_only
->>>>>>> f7c920a9
         )
         config.log("Initializing spo training job...")
         self.type_str = "1vsAll"
