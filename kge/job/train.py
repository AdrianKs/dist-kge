import itertools
import os
import math
import time
import traceback
from collections import defaultdict, deque

from dataclasses import dataclass

import torch
import torch.utils.data
import numpy as np

from kge import Config, Dataset
from kge.job import Job, TrainingOrEvaluationJob
from kge.model import KgeModel

from kge.util import KgeLoss, KgeOptimizer, KgeLRScheduler
from kge.job.trace import format_trace_entry

from typing import Any, Callable, Dict, List, Optional
from kge.util.metric import Metric
from kge.misc import init_from

SLOTS = [0, 1, 2]
S, P, O = SLOTS
SLOT_STR = ["s", "p", "o"]


def _generate_worker_init_fn(config):
    "Initialize workers of a DataLoader"
    use_fixed_seed = config.get("random_seed.numpy") >= 0

    def worker_init_fn(worker_num):
        # ensure that NumPy uses different seeds at each worker
        if use_fixed_seed:
            # reseed based on current seed (same for all workers) and worker number
            # (different)
            base_seed = np.random.randint(2 ** 32 - 1)
            np.random.seed(base_seed + worker_num)
        else:
            # reseed fresh
            np.random.seed()

    return worker_init_fn


class TrainingJob(TrainingOrEvaluationJob):
    """Abstract base job to train a single model with a fixed set of hyperparameters.

    Also used by jobs such as :class:`SearchJob`.

    Subclasses for specific training methods need to implement `_prepare` and
    `_process_batch`.

    """

    def __init__(
        self,
        config: Config,
        dataset: Dataset,
        parent_job: Job = None,
        model=None,
        optimizer=None,
        forward_only=False,
        parameter_client=None,
    ) -> None:
        from kge.job import EvaluationJob

        super().__init__(config, dataset, parent_job, parameter_client=parameter_client)

        if model is None:
            self.model: KgeModel = KgeModel.create(
                config,
                dataset,
            )
        else:
            self.model: KgeModel = model
        self.loss = KgeLoss.create(config)
        self.abort_on_nan: bool = config.get("train.abort_on_nan")
        self.batch_size: int = config.get("train.batch_size")
        self._subbatch_auto_tune: bool = config.get("train.subbatch_auto_tune")
        self._max_subbatch_size: int = config.get("train.subbatch_size")
        self.device: str = self.config.get("job.device")
        self.train_split = config.get("train.split")

        self.config.check("train.trace_level", ["batch", "epoch"])
        self.trace_batch: bool = self.config.get("train.trace_level") == "batch"
        self.epoch: int = 0
        self.is_forward_only = forward_only

        if not self.is_forward_only:
            self.model.train()

            if optimizer is None:
                self.optimizer = KgeOptimizer.create(
                    config,
                    self.model,
                )
            else:
                self.optimizer = optimizer
            self.kge_lr_scheduler = KgeLRScheduler(config, self.optimizer)
            self._lr_warmup = self.config.get("train.lr_warmup")
            for group in self.optimizer.param_groups:
                group["initial_lr"]=group["lr"]

            self.valid_trace: List[Dict[str, Any]] = []
            valid_conf = config.clone()
            valid_conf.set("job.type", "eval")
            if self.config.get("valid.split") != "":
                valid_conf.set("eval.split", self.config.get("valid.split"))
            valid_conf.set("eval.trace_level", self.config.get("valid.trace_level"))
            self.valid_job = EvaluationJob.create(
                valid_conf, dataset, parent_job=self, model=self.model
            )

        # attributes filled in by implementing classes
        self.loader = None
        self.num_examples = None
        self.type_str: Optional[str] = None

        # Hooks run after validation. The corresponding valid trace entry can be found
        # in self.valid_trace[-1] Signature: job
        self.post_valid_hooks: List[Callable[[Job], Any]] = []

        # Hooks run on early stopping
        self.early_stop_hooks: List[Callable[[Job], Any]] = []

        # Hooks to add conditions to stop early
        # The hooked function needs to return a boolean
        self.early_stop_conditions: List[Callable[[Job], Any]] = []

        if self.__class__ == TrainingJob:
            for f in Job.job_created_hooks:
                f(self)

    @staticmethod
    def create(
        config: Config,
        dataset: Dataset,
        parent_job: Job = None,
        model=None,
        forward_only=False,
        parameter_client=None,
        init_for_load_only=False,
    ) -> "TrainingJob":
        """Factory method to create a training job."""
        train_type = config.get("train.type")
        class_name = config.get_default(f"{train_type}.class_name")
        return init_from(
            class_name,
            config.modules(),
            config,
            dataset,
            parent_job,
            model=model,
            forward_only=forward_only,
            parameter_client=parameter_client,
            init_for_load_only=init_for_load_only
        )

    def _run(self) -> None:
        """Start/resume the training job and run to completion."""

        if self.is_forward_only:
            raise Exception(
                f"{self.__class__.__name__} was initialized for forward only. You can only call run_epoch()"
            )
        if self.epoch == 0:
            self.save(self.config.checkpoint_file(0))

        self.config.log("Starting training...")
        checkpoint_every = self.config.get("train.checkpoint.every")
        checkpoint_keep = self.config.get("train.checkpoint.keep")
        metric_name = self.config.get("valid.metric")
        patience = self.config.get("valid.early_stopping.patience")
        while True:
            # checking for model improvement according to metric_name
            # and do early stopping and keep the best checkpoint
            if (
                len(self.valid_trace) > 0
                and self.valid_trace[-1]["epoch"] == self.epoch
            ):
                best_index = Metric(self).best_index(
                    list(map(lambda trace: trace[metric_name], self.valid_trace))
                )
                if best_index == len(self.valid_trace) - 1:
                    self.save(self.config.checkpoint_file("best"))
                if (
                    patience > 0
                    and len(self.valid_trace) > patience
                    and best_index < len(self.valid_trace) - patience
                ):
                    self.config.log(
                        "Stopping early ({} did not improve over best result ".format(
                            metric_name
                        )
                        + "in the last {} validation runs).".format(patience)
                    )
                    for f in self.early_stop_hooks:
                        f(self)
                    break
                if self.epoch > self.config.get(
                    "valid.early_stopping.threshold.epochs"
                ):
                    achieved = self.valid_trace[best_index][metric_name]
                    target = self.config.get(
                        "valid.early_stopping.threshold.metric_value"
                    )
                    if Metric(self).better(target, achieved):
                        self.config.log(
                            "Stopping early ({} did not achieve threshold after {} epochs".format(
                                metric_name, self.epoch
                            )
                        )
                        for f in self.early_stop_hooks:
                            f(self)
                        break

            # check additional stop conditions
            done = False
            for f in self.early_stop_conditions:
                done = done or f(self)
            if done:
                break

            # should we stop?
            if self.epoch >= self.config.get("train.max_epochs"):
                self.config.log("Maximum number of epochs reached.")
                break

            # update learning rate if warmup is used
            if self.epoch < self._lr_warmup:
                for group in self.optimizer.param_groups:
                    group["lr"] = group["initial_lr"] * (self.epoch+1) / self._lr_warmup

            # start a new epoch
            self.epoch += 1
            self.config.log("Starting epoch {}...".format(self.epoch))
            trace_entry = self.run_epoch()
            self.config.log("Finished epoch {}.".format(self.epoch))

            # update model metadata
            self.model.meta["train_job_trace_entry"] = self.trace_entry
            self.model.meta["train_epoch"] = self.epoch
            self.model.meta["train_config"] = self.config
            self.model.meta["train_trace_entry"] = trace_entry

            # validate
            lr_metric = None
            if (
                self.config.get("valid.every") > 0
                and self.epoch % self.config.get("valid.every") == 0
            ):
<<<<<<< HEAD
                self.handle_validation(metric_name)
            else:
                self.kge_lr_scheduler.step()

            self.handle_running_checkpoint(checkpoint_every, checkpoint_keep)

        self.trace(event="train_completed")

    def handle_validation(self, metric_name):
        self.valid_job.epoch = self.epoch
        trace_entry = self.valid_job.run()
        self.valid_trace.append(trace_entry)
        for f in self.post_valid_hooks:
            f(self)
        self.model.meta["valid_trace_entry"] = trace_entry

        # metric-based scheduler step
        self.kge_lr_scheduler.step(trace_entry[metric_name])

    def handle_running_checkpoint(self, checkpoint_every, checkpoint_keep):
        # create checkpoint and delete old one, if necessary
        self.save(self.config.checkpoint_file(self.epoch))
        if self.epoch > 1:
            delete_checkpoint_epoch = -1
            if checkpoint_every == 0:
                # do not keep any old checkpoints
                delete_checkpoint_epoch = self.epoch - 1
            elif (self.epoch - 1) % checkpoint_every != 0:
                # delete checkpoints that are not in the checkpoint.every schedule
                delete_checkpoint_epoch = self.epoch - 1
            elif checkpoint_keep > 0:
                # keep a maximum number of checkpoint_keep checkpoints
                delete_checkpoint_epoch = (
                        self.epoch - 1 - checkpoint_every * checkpoint_keep
                )
            if delete_checkpoint_epoch > 0:
                self._delete_checkpoint(
                    self.config.checkpoint_file(delete_checkpoint_epoch)
                )

    def _delete_checkpoint(self, filename):
        if os.path.exists(filename):
            self.config.log(f"Removing old checkpoint {filename}...")
            os.remove(filename)
        else:
            self.config.log(
                f"Could not delete old checkpoint {filename}, does not exist."
=======
                self.valid_job.epoch = self.epoch
                trace_entry = self.valid_job.run()
                self.valid_trace.append(trace_entry)
                for f in self.post_valid_hooks:
                    f(self)
                self.model.meta["valid_trace_entry"] = trace_entry
                lr_metric = trace_entry[metric_name]

            # update learning rate after warmup
            if self.epoch >= self._lr_warmup:
                # note: lr_metric is None if no validation has been performed in this
                # epoch. This is handled by the optimizers
                self.kge_lr_scheduler.step(lr_metric)

            # create checkpoint and delete old one, if necessary
            self.save(self.config.checkpoint_file(self.epoch))
            if self.epoch > 1:
                delete_checkpoint_epoch = -1
                if checkpoint_every == 0:
                    # do not keep any old checkpoints
                    delete_checkpoint_epoch = self.epoch - 1
                elif (self.epoch - 1) % checkpoint_every != 0:
                    # delete checkpoints that are not in the checkpoint.every schedule
                    delete_checkpoint_epoch = self.epoch - 1
                elif checkpoint_keep > 0:
                    # keep a maximum number of checkpoint_keep checkpoints
                    delete_checkpoint_epoch = (
                        self.epoch - 1 - checkpoint_every * checkpoint_keep
                    )
                if delete_checkpoint_epoch >= 0:
                    if delete_checkpoint_epoch != 0 or not self.config.get(
                        "train.checkpoint.keep_init"
                    ):
                        self._delete_checkpoint(delete_checkpoint_epoch)

        self.trace(event="train_completed")

    def _delete_checkpoint(self, checkpoint_id):
        """Try to delete checkpoint specified by id"""
        if os.path.exists(self.config.checkpoint_file(checkpoint_id)):
            self.config.log(
                "Removing old checkpoint {}...".format(
                    self.config.checkpoint_file(checkpoint_id)
                )
            )
            os.remove(self.config.checkpoint_file(checkpoint_id))
        else:
            self.config.log(
                "Could not delete old checkpoint {}, does not exist.".format(
                    self.config.checkpoint_file(checkpoint_id)
                )
>>>>>>> a0b30876
            )

    def save(self, filename) -> None:
        """Save current state to specified file"""
        self.config.log("Saving checkpoint to {}...".format(filename))
        checkpoint = self.save_to({})
        torch.save(
            checkpoint,
            filename,
        )

    def save_to(self, checkpoint: Dict) -> Dict:
        """Adds trainjob specific information to the checkpoint"""
        train_checkpoint = {
            "type": "train",
            "epoch": self.epoch,
            "valid_trace": self.valid_trace,
            "model": self.model.save(),
            "optimizer_state_dict": self.optimizer.state_dict(),
            "lr_scheduler_state_dict": self.kge_lr_scheduler.state_dict(),
            "job_id": self.job_id,
        }
        train_checkpoint = self.config.save_to(train_checkpoint)
        checkpoint.update(train_checkpoint)
        return checkpoint

    def _load(self, checkpoint: Dict) -> str:
        if checkpoint["type"] != "train":
            raise ValueError("Training can only be continued on trained checkpoints")
        self.optimizer.load_state_dict(checkpoint["optimizer_state_dict"])
        if "lr_scheduler_state_dict" in checkpoint:
            # new format
            self.kge_lr_scheduler.load_state_dict(checkpoint["lr_scheduler_state_dict"])
        self.epoch = checkpoint["epoch"]
        self.valid_trace = checkpoint["valid_trace"]
        self.model.train()
        self.resumed_from_job_id = checkpoint.get("job_id")
        self.trace(
            event="job_resumed",
            epoch=self.epoch,
            checkpoint_file=checkpoint["file"],
        )
        self.config.log(
            "Resuming training from {} of job {}".format(
                checkpoint["file"], self.resumed_from_job_id
            )
        )

    def run_epoch(self) -> Dict[str, Any]:
        """ Runs an epoch and returns its trace entry. """

        # create initial trace entry
        self.current_trace["epoch"] = dict(
            type=self.type_str,
            scope="epoch",
            epoch=self.epoch,
            split=self.train_split,
            batches=len(self.loader),
            size=self.num_examples,
        )
        if not self.is_forward_only:
            self.current_trace["epoch"].update(
                lr=[group["lr"] for group in self.optimizer.param_groups],
            )

        # run pre-epoch hooks (may modify trace)
        for f in self.pre_epoch_hooks:
            f(self)

        # variables that record various statitics
        sum_loss = 0.0
        sum_penalty = 0.0
        sum_penalties = defaultdict(lambda: 0.0)
        epoch_time = -time.time()
        prepare_time = 0.0
        forward_time = 0.0
        backward_time = 0.0
        optimizer_time = 0.0

        # process each batch
        for batch_index, batch in enumerate(self.loader):
            # create initial batch trace (yet incomplete)
            self.current_trace["batch"] = {
                "type": self.type_str,
                "scope": "batch",
                "epoch": self.epoch,
                "split": self.train_split,
                "batch": batch_index,
                "batches": len(self.loader),
            }
            if not self.is_forward_only:
                self.current_trace["batch"].update(
                    lr=[group["lr"] for group in self.optimizer.param_groups],
                )

            # run the pre-batch hooks (may update the trace)
            for f in self.pre_batch_hooks:
                f(self, batch_index)

            # process batch (preprocessing + forward pass + backward pass on loss)
            batch_result: TrainingJob._ProcessBatchResult = self._auto_subbatched_process_batch(batch_index, batch)
            sum_loss += batch_result.avg_loss * batch_result.size

            # determine penalty terms (forward pass)
            batch_forward_time = batch_result.forward_time - time.time()
            penalties_torch = self.model.penalty(
                epoch=self.epoch,
                batch_index=batch_index,
                num_batches=len(self.loader),
                batch=batch,
            )
            batch_forward_time += time.time()

            # backward pass on penalties
            batch_backward_time = batch_result.backward_time - time.time()
            penalty = 0.0
            for index, (penalty_key, penalty_value_torch) in enumerate(penalties_torch):
                if not self.is_forward_only:
                    penalty_value_torch.backward()
                penalty += penalty_value_torch.item()
                sum_penalties[penalty_key] += penalty_value_torch.item()
            sum_penalty += penalty
            batch_backward_time += time.time()

            # determine full cost
            cost_value = batch_result.avg_loss + penalty

            # abort on nan
            if self.abort_on_nan and math.isnan(cost_value):
                raise FloatingPointError("Cost became nan, aborting training job")

            # TODO # visualize graph
            # if (
            #     self.epoch == 1
            #     and batch_index == 0
            #     and self.config.get("train.visualize_graph")
            # ):
            #     from torchviz import make_dot

            #     f = os.path.join(self.config.folder, "cost_value")
            #     graph = make_dot(cost_value, params=dict(self.model.named_parameters()))
            #     graph.save(f"{f}.gv")
            #     graph.render(f)  # needs graphviz installed
            #     self.config.log("Exported compute graph to " + f + ".{gv,pdf}")

            # print memory stats
            if self.epoch == 1 and batch_index == 0:
                if self.device.startswith("cuda"):
                    self.config.log(
                        "CUDA memory after first batch: allocated={:14,} "
                        "reserved={:14,} max_allocated={:14,}".format(
                            torch.cuda.memory_allocated(self.device),
                            torch.cuda.memory_reserved(self.device),
                            torch.cuda.max_memory_allocated(self.device),
                        )
                    )

            # update parameters
            batch_optimizer_time = -time.time()
            if not self.is_forward_only:
                self.optimizer.step()
            batch_optimizer_time += time.time()

            # update batch trace with the results
            self.current_trace["batch"].update(
                {
                    "size": batch_result.size,
                    "avg_loss": batch_result.avg_loss,
                    "penalties": [p.item() for k, p in penalties_torch],
                    "penalty": penalty,
                    "cost": cost_value,
                    "prepare_time": batch_result.prepare_time,
                    "forward_time": batch_forward_time,
                    "backward_time": batch_backward_time,
                    "optimizer_time": batch_optimizer_time,
                    "event": "batch_completed",
                }
            )

            # run the post-batch hooks (may modify the trace)
            for f in self.post_batch_hooks:
                f(self)

            # output, then clear trace
            if self.trace_batch:
                self.trace(**self.current_trace["batch"])
            self.current_trace["batch"] = None

            # print console feedback
            self.config.print(
                (
                    "\r"  # go back
                    + "{}  batch{: "
                    + str(1 + int(math.ceil(math.log10(len(self.loader)))))
                    + "d}/{}"
                    + ", avg_loss {:.4E}, penalty {:.4E}, cost {:.4E}, time {:6.2f}s"
                    + "\033[K"  # clear to right
                ).format(
                    self.config.log_prefix,
                    batch_index,
                    len(self.loader) - 1,
                    batch_result.avg_loss,
                    penalty,
                    cost_value,
                    batch_result.prepare_time
                    + batch_forward_time
                    + batch_backward_time
                    + batch_optimizer_time,
                ),
                end="",
                flush=True,
            )

            # update epoch times
            prepare_time += batch_result.prepare_time
            forward_time += batch_forward_time
            backward_time += batch_backward_time
            optimizer_time += batch_optimizer_time

        # all done; now trace and log
        epoch_time += time.time()
        self.config.print("\033[2K\r", end="", flush=True)  # clear line and go back

        other_time = (
            epoch_time - prepare_time - forward_time - backward_time - optimizer_time
        )

        # add results to trace entry
        self.current_trace["epoch"].update(
            dict(
                avg_loss=sum_loss / self.num_examples,
                avg_penalty=sum_penalty / len(self.loader),
                avg_penalties={
                    k: p / len(self.loader) for k, p in sum_penalties.items()
                },
                avg_cost=sum_loss / self.num_examples + sum_penalty / len(self.loader),
                epoch_time=epoch_time,
                prepare_time=prepare_time,
                forward_time=forward_time,
                backward_time=backward_time,
                optimizer_time=optimizer_time,
                other_time=other_time,
                event="epoch_completed",
            )
        )

        # run hooks (may modify trace)
        for f in self.post_epoch_hooks:
            f(self)

        # output the trace, then clear it
        trace_entry = self.trace(**self.current_trace["epoch"], echo=False, log=True)
        self.config.log(
            format_trace_entry("train_epoch", trace_entry, self.config), prefix="  "
        )
        self.current_trace["epoch"] = None

        return trace_entry

    def _auto_subbatched_process_batch(self, batch_index, batch):
        while True:
            try:
                # try running the batch
                if not self.is_forward_only:
                    self.optimizer.zero_grad()
                batch_result: TrainingJob._ProcessBatchResult = self._process_batch(
                    batch_index, batch
                )
                return batch_result
            except RuntimeError as e:
                # is it a CUDA OOM exception and are we allowed to reduce the
                # subbatch size on such an error? if not, raise the exception again
                if (
                        "CUDA out of memory" not in str(e)
                        or not self._subbatch_auto_tune
                ):
                    raise e

                # try rerunning with smaller subbatch size
                tb = traceback.format_exc()
                self.config.log(tb)
                self.config.log(
                    "Caught OOM exception when running a batch; "
                    "trying to reduce the subbatch size..."
                )

                if self._max_subbatch_size <= 0:
                    self._max_subbatch_size = self.batch_size
                if self._max_subbatch_size <= 1:
                    self.config.log(
                        "Cannot reduce subbatch size "
                        f"(current value: {self._max_subbatch_size})"
                    )
                    raise e  # cannot reduce further

                self._max_subbatch_size //= 2
                self.config.set(
                    "train.subbatch_size", self._max_subbatch_size, log=True
                )

    def _prepare_batch_ahead(self, batches: deque):
        pass

    def _prepare(self):
        """Prepare this job for running.

        Sets (at least) the `loader`, `num_examples`, and `type_str` attributes of this
        job to a data loader, number of examples per epoch, and a name for the trainer,
        repectively.

        Guaranteed to be called exactly once before running the first epoch.

        """
        super()._prepare()
        self.model.prepare_job(self)  # let the model add some hooks

    @dataclass
    class _ProcessBatchResult:
        """Result of running forward+backward pass on a batch."""

        avg_loss: float = 0.0
        size: int = 0
        prepare_time: float = 0.0
        forward_time: float = 0.0
        backward_time: float = 0.0
        pull_and_map_time: float = 0.0
        entity_pull_time: float = 0.0
        relation_pull_time: float = 0.0
        unique_time: float = 0.0
        cpu_gpu_time: float = 0.0
        ps_wait_time: float = 0.0

    def _process_batch(self, batch_index, batch) -> _ProcessBatchResult:
        "Breaks a batch into subbatches and processes them in turn."
        result = TrainingJob._ProcessBatchResult()
        self._prepare_batch(batch_index, batch, result)
        batch_size = result.size

        max_subbatch_size = (
            self._max_subbatch_size if self._max_subbatch_size > 0 else batch_size
        )
        for subbatch_start in range(0, batch_size, max_subbatch_size):
            # determine data used for this subbatch
            subbatch_end = min(subbatch_start + max_subbatch_size, batch_size)
            subbatch_slice = slice(subbatch_start, subbatch_end)
            self._process_subbatch(batch_index, batch, subbatch_slice, result)

        return result

    def _prepare_batch(self, batch_index, batch, result: _ProcessBatchResult):
        """Prepare the given batch for processing and determine the batch size.

        batch size must be written into result.size.
        """
        raise NotImplementedError

    def _process_subbatch(
        self,
        batch_index,
        batch,
        subbatch_slice,
        result: _ProcessBatchResult,
    ):
        """Run forward and backward pass on the given subbatch.

        Also update result.

        """
        raise NotImplementedError<|MERGE_RESOLUTION|>--- conflicted
+++ resolved
@@ -252,10 +252,9 @@
                 self.config.get("valid.every") > 0
                 and self.epoch % self.config.get("valid.every") == 0
             ):
-<<<<<<< HEAD
                 self.handle_validation(metric_name)
             else:
-                self.kge_lr_scheduler.step()
+                self.kge_lr_scheduler.step(lr_metric)
 
             self.handle_running_checkpoint(checkpoint_every, checkpoint_keep)
 
@@ -268,9 +267,13 @@
         for f in self.post_valid_hooks:
             f(self)
         self.model.meta["valid_trace_entry"] = trace_entry
-
-        # metric-based scheduler step
-        self.kge_lr_scheduler.step(trace_entry[metric_name])
+        lr_metric = trace_entry[metric_name]
+
+        # update learning rate after warmup
+        if self.epoch >= self._lr_warmup:
+            # note: lr_metric is None if no validation has been performed in this
+            # epoch. This is handled by the optimizers
+            self.kge_lr_scheduler.step(lr_metric)
 
     def handle_running_checkpoint(self, checkpoint_every, checkpoint_keep):
         # create checkpoint and delete old one, if necessary
@@ -287,56 +290,13 @@
                 # keep a maximum number of checkpoint_keep checkpoints
                 delete_checkpoint_epoch = (
                         self.epoch - 1 - checkpoint_every * checkpoint_keep
-                )
-            if delete_checkpoint_epoch > 0:
-                self._delete_checkpoint(
-                    self.config.checkpoint_file(delete_checkpoint_epoch)
-                )
-
-    def _delete_checkpoint(self, filename):
-        if os.path.exists(filename):
-            self.config.log(f"Removing old checkpoint {filename}...")
-            os.remove(filename)
-        else:
-            self.config.log(
-                f"Could not delete old checkpoint {filename}, does not exist."
-=======
-                self.valid_job.epoch = self.epoch
-                trace_entry = self.valid_job.run()
-                self.valid_trace.append(trace_entry)
-                for f in self.post_valid_hooks:
-                    f(self)
-                self.model.meta["valid_trace_entry"] = trace_entry
-                lr_metric = trace_entry[metric_name]
-
-            # update learning rate after warmup
-            if self.epoch >= self._lr_warmup:
-                # note: lr_metric is None if no validation has been performed in this
-                # epoch. This is handled by the optimizers
-                self.kge_lr_scheduler.step(lr_metric)
-
-            # create checkpoint and delete old one, if necessary
-            self.save(self.config.checkpoint_file(self.epoch))
-            if self.epoch > 1:
-                delete_checkpoint_epoch = -1
-                if checkpoint_every == 0:
-                    # do not keep any old checkpoints
-                    delete_checkpoint_epoch = self.epoch - 1
-                elif (self.epoch - 1) % checkpoint_every != 0:
-                    # delete checkpoints that are not in the checkpoint.every schedule
-                    delete_checkpoint_epoch = self.epoch - 1
-                elif checkpoint_keep > 0:
-                    # keep a maximum number of checkpoint_keep checkpoints
-                    delete_checkpoint_epoch = (
-                        self.epoch - 1 - checkpoint_every * checkpoint_keep
                     )
-                if delete_checkpoint_epoch >= 0:
-                    if delete_checkpoint_epoch != 0 or not self.config.get(
-                        "train.checkpoint.keep_init"
-                    ):
-                        self._delete_checkpoint(delete_checkpoint_epoch)
-
-        self.trace(event="train_completed")
+            if delete_checkpoint_epoch >= 0:
+                if delete_checkpoint_epoch != 0 or not self.config.get(
+                    "train.checkpoint.keep_init"
+                ):
+                    self._delete_checkpoint(delete_checkpoint_epoch)
+
 
     def _delete_checkpoint(self, checkpoint_id):
         """Try to delete checkpoint specified by id"""
@@ -352,7 +312,6 @@
                 "Could not delete old checkpoint {}, does not exist.".format(
                     self.config.checkpoint_file(checkpoint_id)
                 )
->>>>>>> a0b30876
             )
 
     def save(self, filename) -> None:
