import itertools
import os
import math
import time
import traceback
import gc
from collections import defaultdict, deque

from dataclasses import dataclass

import torch
import torch.utils.data
import numpy as np

from kge import Config, Dataset
from kge.job import Job, TrainingOrEvaluationJob
from kge.model import KgeModel

from kge.util import KgeLoss, KgeOptimizer, KgeSampler, KgeLRScheduler
from kge.util.io import load_checkpoint
<<<<<<< HEAD

# fixme: for some reason python from console cries about circular imports if loaded
#  from init. But directly it works (partially initialized model)
from kge.distributed.work_scheduler import SchedulerClient
from kge.distributed.parameter_client import KgeParameterClient
from kge.distributed.misc import MIN_RANK

# from kge.distributed import KgeParameterClient, SchedulerClient
=======
from kge.job.trace import format_trace_entry
>>>>>>> a22724e9
from typing import Any, Callable, Dict, List, Optional
import kge.job.util
from kge.util.metric import Metric

SLOTS = [0, 1, 2]
S, P, O = SLOTS
SLOT_STR = ["s", "p", "o"]


def _generate_worker_init_fn(config):
    "Initialize workers of a DataLoader"
    use_fixed_seed = config.get("random_seed.numpy") >= 0

    def worker_init_fn(worker_num):
        # ensure that NumPy uses different seeds at each worker
        if use_fixed_seed:
            # reseed based on current seed (same for all workers) and worker number
            # (different)
            base_seed = np.random.randint(2 ** 32 - 1)
            np.random.seed(base_seed + worker_num)
        else:
            # reseed fresh
            np.random.seed()

    return worker_init_fn


class NumberDataset(torch.utils.data.Dataset):
    def __init__(self, num_samples):
        self.samples = list(range(num_samples))

    def __len__(self):
        return len(self.samples)

    def __getitem__(self, idx):
        return idx
    #    return self.samples[idx]

    def set_samples(self, samples):
        self.samples = samples


class TrainingJob(TrainingOrEvaluationJob):
    """Abstract base job to train a single model with a fixed set of hyperparameters.

    Also used by jobs such as :class:`SearchJob`.

    Subclasses for specific training methods need to implement `_prepare` and
    `_process_batch`.

    """

    def __init__(
        self,
        config: Config,
        dataset: Dataset,
        parent_job: Job = None,
        model=None,
        parameter_client: Optional[KgeParameterClient] = None,
        init_for_load_only=False,
    ) -> None:
        from kge.job import EvaluationJob

        super().__init__(config, dataset, parent_job)
        self.parameter_client = parameter_client
        self.entity_sync_level = self.config.get("job.distributed.entity_sync_level")
        self.relation_sync_level = self.config.get(
            "job.distributed.relation_sync_level"
        )
        # here we create one large model to init lapse and remove it afterwards
        self.parameter_client.barrier()
        if self.parameter_client.rank == MIN_RANK and not init_for_load_only:
            self.config.set(self.config.get("model") + ".create_complete", True)
            init_model = KgeModel.create(
                self.config, self.dataset, parameter_client=self.parameter_client
            )
            init_model.get_s_embedder().push_all()
            init_model.get_p_embedder().push_all()
            del init_model
            gc.collect()
            self.config.set(self.config.get("model") + ".create_complete", False)
        self.parameter_client.barrier()

        self.work_scheduler_client = SchedulerClient()
        (
            max_partition_entities,
            max_partition_relations,
        ) = self.work_scheduler_client.get_init_info()
        if model is None:
            self.model: KgeModel = KgeModel.create(
                config,
                dataset,
                parameter_client=parameter_client,
                max_partition_entities=max_partition_entities,
            )
        else:
            self.model: KgeModel = model
        lapse_indexes = [
            torch.arange(dataset.num_entities(), dtype=torch.int),
            torch.arange(dataset.num_relations(), dtype=torch.int)
            + dataset.num_entities(),
        ]
        self.model.get_s_embedder().to_device()
        self.model.get_p_embedder().to_device()
        self.optimizer = KgeOptimizer.create(
            config,
            self.model,
            parameter_client=parameter_client,
            lapse_indexes=lapse_indexes,
        )
        self.kge_lr_scheduler = KgeLRScheduler(config, self.optimizer)
        self.loss = KgeLoss.create(config)
        self.abort_on_nan: bool = config.get("train.abort_on_nan")
        self.batch_size: int = config.get("train.batch_size")
        self._subbatch_auto_tune: bool = config.get("train.subbatch_auto_tune")
        self._max_subbatch_size: int = config.get("train.subbatch_size")
        self.device: str = self.config.get("job.device")
        self.train_split = config.get("train.split")

        self.config.check("train.trace_level", ["batch", "epoch"])
        self.trace_batch: bool = self.config.get("train.trace_level") == "batch"
        self.epoch: int = 0
        self.valid_trace: List[Dict[str, Any]] = []
        valid_conf = config.clone()
        valid_conf.set("job.type", "eval")
        if self.config.get("valid.split") != "":
            valid_conf.set("eval.split", self.config.get("valid.split"))
        valid_conf.set("eval.trace_level", self.config.get("valid.trace_level"))
        self.valid_job = EvaluationJob.create(
            valid_conf, dataset, parent_job=self, model=self.model
        )
        self.entity_pre_pull = self.config.get("job.distributed.entity_pre_pull")
        self.relation_pre_pull = self.config.get("job.distributed.relation_pre_pull")

        # attributes filled in by implementing classes
        self.loader = None
        self.num_examples = None
        self.type_str: Optional[str] = None

        # Hooks run after validation. The corresponding valid trace entry can be found
        # in self.valid_trace[-1] Signature: job
        self.post_valid_hooks: List[Callable[[Job], Any]] = []

        if self.__class__ == TrainingJob:
            for f in Job.job_created_hooks:
                f(self)

        self.model.train()

    @staticmethod
    def create(
        config: Config,
        dataset: Dataset,
        parent_job: Job = None,
        model=None,
        parameter_client=None,
        init_for_load_only=False,
    ) -> "TrainingJob":
        """Factory method to create a training job."""
        if config.get("train.type") == "KvsAll":
            return TrainingJobKvsAll(
                config,
                dataset,
                parent_job,
                model=model,
                parameter_client=parameter_client,
            )
        elif config.get("train.type") == "negative_sampling":
            return TrainingJobNegativeSampling(
                config,
                dataset,
                parent_job,
                model=model,
                parameter_client=parameter_client,
                init_for_load_only=False,
            )
        elif config.get("train.type") == "1vsAll":
            return TrainingJob1vsAll(
                config,
                dataset,
                parent_job,
                model=model,
                parameter_client=parameter_client,
            )
        else:
            # perhaps TODO: try class with specified name -> extensibility
            raise ValueError("train.type")

    def _run(self) -> None:
        """Start/resume the training job and run to completion."""
        self.config.log("Starting training...")
        checkpoint_every = self.config.get("train.checkpoint.every")
        checkpoint_keep = self.config.get("train.checkpoint.keep")
        metric_name = self.config.get("valid.metric")
        patience = self.config.get("valid.early_stopping.patience")
        while True:
            # checking for model improvement according to metric_name
            # and do early stopping and keep the best checkpoint
            if (
                len(self.valid_trace) > 0
                and self.valid_trace[-1]["epoch"] == self.epoch
            ):
                best_index = Metric(self).best_index(
                    list(map(lambda trace: trace[metric_name], self.valid_trace))
                )
                # we are now saving the best checkpoint directly after validating
                # otherwise we would have to create the complete model again here
                # if best_index == len(self.valid_trace) - 1:
                #     self.save(self.config.checkpoint_file("best"))
                if (
                    patience > 0
                    and len(self.valid_trace) > patience
                    and best_index < len(self.valid_trace) - patience
                ):
                    self.config.log(
                        "Stopping early ({} did not improve over best result ".format(
                            metric_name
                        )
                        + "in the last {} validation runs).".format(patience)
                    )
<<<<<<< HEAD
                    self.parameter_client.stop()
                    # break
                elif self.epoch > self.config.get(
                    "valid.early_stopping.min_threshold.epochs"
                ) and self.valid_trace[best_index][metric_name] < self.config.get(
                    "valid.early_stopping.min_threshold.metric_value"
=======
                    break
                if self.epoch > self.config.get(
                    "valid.early_stopping.threshold.epochs"
>>>>>>> a22724e9
                ):
                    achieved = self.valid_trace[best_index][metric_name]
                    target = self.config.get(
                        "valid.early_stopping.threshold.metric_value"
                    )
<<<<<<< HEAD
                    self.parameter_client.stop()
                    # self.work_scheduler_client.shutdown()
                    # break
=======
                    if Metric(self).better(target, achieved):
                        self.config.log(
                            "Stopping early ({} did not achieve threshold after {} epochs".format(
                                metric_name, self.epoch
                            )
                        )
                        break
>>>>>>> a22724e9

            # should we stop?
            if self.epoch >= self.config.get("train.max_epochs"):
                self.config.log("Maximum number of epochs reached.")
                break

            self.parameter_client.barrier()
            if self.parameter_client.is_stopped():
                self.config.log(f"Shutting down Trainer {self.parameter_client.rank}")
                break

            # start a new epoch
            self.epoch += 1
            self.config.log("Starting epoch {}...".format(self.epoch))
            trace_entry = self.run_epoch()
            self.config.log("Finished epoch {}.".format(self.epoch))

            # update model metadata
            self.model.meta["train_job_trace_entry"] = self.trace_entry
            self.model.meta["train_epoch"] = self.epoch
            self.model.meta["train_config"] = self.config
            self.model.meta["train_trace_entry"] = trace_entry

            print("done worker: ", self.parameter_client.rank)
            if self.config.get("valid.every") > 0 and self.epoch % self.config.get("valid.every") == 0:
                tmp_model = self.model.cpu()
                self.valid_job.model = tmp_model
                del self.model
                gc.collect()
                torch.cuda.empty_cache()
                self.parameter_client.barrier()
                if self.parameter_client.rank == MIN_RANK:
                    # move current small model to a tmp model
                    # self.model = self.model.cpu()
                    tmp_optimizer = self.optimizer
                    # TODO: we also need to handle the learning rate scheduler somehow
                    #  in the checkpoint
                    # create a new complete model, to be able to validate and store
                    self.config.set(self.config.get("model") + ".create_complete", True)
                    worker_folder = self.config.folder
                    valid_folder = os.path.dirname(worker_folder)
                    self.config.folder = valid_folder
                    self.config.set("job.device", "cpu")
                    self.model = KgeModel.create(
                        self.config, self.dataset, parameter_client=self.parameter_client
                    )
                    self.model.get_s_embedder().pull_all()
                    self.model.get_p_embedder().pull_all()
                    self.optimizer = KgeOptimizer.create(
                        self.config, self.model, parameter_client=self.parameter_client
                    )
                    self.optimizer.pull_all()
                    self.config.set("job.device", self.device)
                    self.model = self.model.to(self.device)
                    # we need to move some mappers separately to device
                    self.model.get_s_embedder().to_device(move_optim_data=False)
                    self.model.get_p_embedder().to_device(move_optim_data=False)
                    self.valid_job.model = self.model
                    # validate and update learning rate
                    if (
                        self.config.get("valid.every") > 0
                        and self.epoch % self.config.get("valid.every") == 0
                    ):
                        self.valid_job.epoch = self.epoch
                        trace_entry = self.valid_job.run()
                        self.valid_trace.append(trace_entry)
                        for f in self.post_valid_hooks:
                            f(self)
                        self.model.meta["valid_trace_entry"] = trace_entry

                        # metric-based scheduler step
                        self.kge_lr_scheduler.step(trace_entry[metric_name])
                    else:
                        self.kge_lr_scheduler.step()

                    # create checkpoint and delete old one, if necessary
                    self.save(self.config.checkpoint_file(self.epoch))
                    if (
                            len(self.valid_trace) > 0
                            and self.valid_trace[-1]["epoch"] == self.epoch
                    ):
                        best_index = max(
                            range(len(self.valid_trace)),
                            key=lambda index: self.valid_trace[index][metric_name],
                        )
                        if best_index == len(self.valid_trace) - 1:
                            self.save(self.config.checkpoint_file("best"))
                    if self.epoch > 1:
                        delete_checkpoint_epoch = -1
                        if checkpoint_every == 0:
                            # do not keep any old checkpoints
                            delete_checkpoint_epoch = self.epoch - 1
                        # in the distributed setup we only save checkpoints when we evaluate
                        #  since it is expensive to create the complete model
                        # therefore checkpoint every does not work
                        # elif (self.epoch - 1) % checkpoint_every != 0:
                        #     # delete checkpoints that are not in the checkpoint.every schedule
                        #     delete_checkpoint_epoch = self.epoch - 1
                        elif checkpoint_keep > 0:
                            # keep a maximum number of checkpoint_keep checkpoints
                            # since in distributed setup we only create checkpoints when
                            #  we evaluate, checkpoint_keep needs to refer to valid.every
                            # delete_checkpoint_epoch = (
                            #     self.epoch - checkpoint_every * checkpoint_keep
                            # )
                            delete_checkpoint_epoch = (
                                    self.epoch - self.config.get("valid.every") * checkpoint_keep
                            )
                        if delete_checkpoint_epoch > 0:
                            if os.path.exists(
                                self.config.checkpoint_file(delete_checkpoint_epoch)
                            ):
                                self.config.log(
                                    "Removing old checkpoint {}...".format(
                                        self.config.checkpoint_file(delete_checkpoint_epoch)
                                    )
                                )
                                os.remove(
                                    self.config.checkpoint_file(delete_checkpoint_epoch)
                                )
                            else:
                                self.config.log(
                                    "Could not delete old checkpoint {}, does not exits.".format(
                                        self.config.checkpoint_file(delete_checkpoint_epoch)
                                    )
                                )
                    self.config.set(self.config.get("model") + ".create_complete", False)
                    self.config.folder = worker_folder
                    # self.model = self.model.cpu()
                    del self.optimizer
                    del self.model
                    del self.valid_job.model
                    gc.collect()
                    torch.cuda.empty_cache()
                    self.optimizer = tmp_optimizer
                    self.model = tmp_model.to(self.device)
                    del tmp_optimizer
                else:
                    self.kge_lr_scheduler.step()
                self.parameter_client.barrier()
                self.model = tmp_model.to(self.device)
                del tmp_model
                gc.collect()
            else:
                self.kge_lr_scheduler.step()

        self.trace(event="train_completed")

    def save(self, filename) -> None:
        """Save current state to specified file"""
        self.config.log("Saving checkpoint to {}...".format(filename))
        checkpoint = self.save_to({})
        torch.save(
            checkpoint,
            filename,
        )

    def save_to(self, checkpoint: Dict) -> Dict:
        """Adds trainjob specific information to the checkpoint"""
        train_checkpoint = {
            "type": "train",
            "epoch": self.epoch,
            "valid_trace": self.valid_trace,
            "model": self.model.save(),
            "optimizer_state_dict": self.optimizer.state_dict(),
            "lr_scheduler_state_dict": self.kge_lr_scheduler.state_dict(),
            "job_id": self.job_id,
        }
        train_checkpoint = self.config.save_to(train_checkpoint)
        checkpoint.update(train_checkpoint)
        return checkpoint

    def _load(self, checkpoint: Dict) -> str:
        if checkpoint["type"] != "train":
            raise ValueError("Training can only be continued on trained checkpoints")
        self.optimizer.load_state_dict(checkpoint["optimizer_state_dict"])
        if "lr_scheduler_state_dict" in checkpoint:
            # new format
            self.kge_lr_scheduler.load_state_dict(checkpoint["lr_scheduler_state_dict"])
        self.epoch = checkpoint["epoch"]
        self.valid_trace = checkpoint["valid_trace"]
        self.model.train()
        self.resumed_from_job_id = checkpoint.get("job_id")
        self.trace(
            event="job_resumed",
            epoch=self.epoch,
            checkpoint_file=checkpoint["file"],
        )
        self.config.log(
            "Resuming training from {} of job {}".format(
                checkpoint["file"], self.resumed_from_job_id
            )
        )

    def run_epoch(self) -> Dict[str, Any]:
        "Runs an epoch and returns its trace entry."

        # create initial trace entry
        self.current_trace["epoch"] = dict(
            type=self.type_str,
            scope="epoch",
            epoch=self.epoch,
            split=self.train_split,
            batches=len(self.loader),
            size=self.num_examples,
            lr=[group["lr"] for group in self.optimizer.param_groups],
        )

        # run pre-epoch hooks (may modify trace)
        for f in self.pre_epoch_hooks:
            f(self)

        trace_entry = None
        while True:
            # variables that record various statitics
            sum_loss = 0.0
            sum_penalty = 0.0
            sum_penalties = defaultdict(lambda: 0.0)
            epoch_time = -time.time()
            prepare_time = 0.0
            forward_time = 0.0
            backward_time = 0.0
            optimizer_time = 0.0
            unique_time = 0.0
            pull_and_map_time = 0.0
            entity_pull_time = 0.0
            relation_pull_time = 0.0
            pre_pull_time = 0.0
            cpu_gpu_time = 0.0
            ps_wait_time = 0.0
            scheduler_time = -time.time()

            # load new work package
            work, work_entities, work_relations = self.work_scheduler_client.get_work()
            if work is None:
                break
            self.dataloader_dataset.set_samples(work)
            if self.entity_sync_level == "partition":
                if work_entities is not None:
                    self.model.get_s_embedder()._pull_embeddings(work_entities)
                    self.model.get_s_embedder().global_to_local_mapper[work_entities] = torch.arange(len(work_entities), dtype=torch.long, device="cpu")
                else:
                    raise ValueError(
                        "the used work-scheduler seems not to support "
                        "syncing entities on a partition level"
                    )
            if self.relation_sync_level == "partition":
                if work_relations is not None:
                    self.model.get_p_embedder()._pull_embeddings(work_relations)
                    self.model.get_p_embedder().global_to_local_mapper[work_relations] = torch.arange(len(work_relations), dtype=torch.long, device="cpu")
                else:
                    raise ValueError(
                        "the used work-scheduler seems not to support "
                        "syncing relations on a partition level"
                    )

            if (
                work_entities is not None
                and self.config.get("negative_sampling.sampling_type") == "pooled"
            ):
                self._sampler.set_pool(work_entities, S)
                self._sampler.set_pool(work_entities, O)
            scheduler_time += time.time()

            # process each batch
            pre_load_batches = deque()
            batch = None
            epoch_done = False
            iter_dataloader = iter(self.loader)
            batch_index = 0
            num_prepulls = max(self.entity_pre_pull, self.relation_pre_pull, 1)
            #for batch_index, batch in enumerate(self.loader):
            while not epoch_done:
                try:
                    if batch is None and len(pre_load_batches) < num_prepulls:
                        pre_load_batches.append(next(iter_dataloader))
                        prepare_time -= time.time()
                        pre_pull_time -= time.time()
                        self._prepare_batch_ahead(pre_load_batches)
                        pre_pull_time += time.time()
                        prepare_time += time.time()
                        continue
                    else:
                        batch = pre_load_batches.popleft()
                    pre_load_batches.append(next(iter_dataloader))
                    prepare_time -= time.time()
                    pre_pull_time -= time.time()
                    self._prepare_batch_ahead(pre_load_batches)
                    pre_pull_time += time.time()
                    prepare_time += time.time()
                except StopIteration:
                    if len(pre_load_batches) == 0:
                        epoch_done = True


                # create initial batch trace (yet incomplete)
                self.current_trace["batch"] = {
                    "type": self.type_str,
                    "scope": "batch",
                    "epoch": self.epoch,
                    "split": self.train_split,
                    "batch": batch_index,
                    "batches": len(self.loader),
                    "lr": [group["lr"] for group in self.optimizer.param_groups],
                }

                # run the pre-batch hooks (may update the trace)
                for f in self.pre_batch_hooks:
                    f(self)

                # process batch (preprocessing + forward pass + backward pass on loss)
                done = False
                while not done:
                    try:
                        # try running the batch
                        self.optimizer.zero_grad()
                        batch_result: TrainingJob._ProcessBatchResult = self._process_batch(
                            batch_index, batch)
                        done = True
                    except RuntimeError as e:
                        # is it a CUDA OOM exception and are we allowed to reduce the
                        # subbatch size on such an error? if not, raise the exception again
                        if (
                            "CUDA out of memory" not in str(e)
                            or not self._subbatch_auto_tune
                        ):
                            raise e

                        # try rerunning with smaller subbatch size
                        tb = traceback.format_exc()
                        self.config.log(tb)
                        self.config.log(
                            "Caught OOM exception when running a batch; "
                            "trying to reduce the subbatch size..."
                        )

                        if self._max_subbatch_size <= 0:
                            self._max_subbatch_size = self.batch_size
                        if self._max_subbatch_size <= 1:
                            self.config.log(
                                "Cannot reduce subbatch size "
                                f"(current value: {self._max_subbatch_size})"
                            )
                            raise e  # cannot reduce further

                        self._max_subbatch_size //= 2
                        self.config.set(
                            "train.subbatch_size", self._max_subbatch_size, log=True
                        )
                sum_loss += batch_result.avg_loss * batch_result.size

                # determine penalty terms (forward pass)
                batch_forward_time = batch_result.forward_time - time.time()
                penalties_torch = self.model.penalty(
                    epoch=self.epoch,
                    batch_index=batch_index,
                    num_batches=len(self.loader),
                    batch=batch,
                )
                batch_forward_time += time.time()

                # backward pass on penalties
                batch_backward_time = batch_result.backward_time - time.time()
                penalty = 0.0
                for index, (penalty_key, penalty_value_torch) in enumerate(
                    penalties_torch
                ):
                    penalty_value_torch.backward()
                    penalty += penalty_value_torch.item()
                    sum_penalties[penalty_key] += penalty_value_torch.item()
                sum_penalty += penalty
                batch_backward_time += time.time()

                # determine full cost
                cost_value = batch_result.avg_loss + penalty

                # abort on nan
                if self.abort_on_nan and math.isnan(cost_value):
                    raise FloatingPointError("Cost became nan, aborting training job")

                # TODO # visualize graph
                # if (
                #     self.epoch == 1
                #     and batch_index == 0
                #     and self.config.get("train.visualize_graph")
                # ):
                #     from torchviz import make_dot

                #     f = os.path.join(self.config.folder, "cost_value")
                #     graph = make_dot(cost_value, params=dict(self.model.named_parameters()))
                #     graph.save(f"{f}.gv")
                #     graph.render(f)  # needs graphviz installed
                #     self.config.log("Exported compute graph to " + f + ".{gv,pdf}")

                # print memory stats
                if self.epoch == 1 and batch_index == 0:
                    if self.device.startswith("cuda"):
                        self.config.log(
                            "CUDA memory after first batch: allocated={:14,} "
                            "reserved={:14,} max_allocated={:14,}".format(
                                torch.cuda.memory_allocated(self.device),
                                torch.cuda.memory_reserved(self.device),
                                torch.cuda.max_memory_allocated(self.device),
                            )
                        )

                # update parameters
                batch_optimizer_time = -time.time()
                self.optimizer.step()
                batch_optimizer_time += time.time()

                if self.entity_sync_level == "batch":
                    self.model.get_s_embedder().push_back()
                if self.relation_sync_level == "batch":
                    self.model.get_p_embedder().push_back()

                # update batch trace with the results
                self.current_trace["batch"].update(
                    {
                        "size": batch_result.size,
                        "avg_loss": batch_result.avg_loss,
                        #"penalties": [p.item() for k, p in penalties_torch],
                        "penalty": penalty,
                        "cost": cost_value,
                        "prepare_time": batch_result.prepare_time,
                        "forward_time": batch_forward_time,
                        "backward_time": batch_backward_time,
                        "optimizer_time": batch_optimizer_time,
                        "event": "batch_completed",
                    }
                )

                # run the post-batch hooks (may modify the trace)
                for f in self.post_batch_hooks:
                    f(self)

                # output, then clear trace
                if self.trace_batch:
                        self.trace(**self.current_trace["batch"])
                self.current_trace["batch"] = None

                # print console feedback
                self.config.print(
                    (
                        "\r"  # go back
                        + "{}  batch{: "
                        + str(1 + int(math.ceil(math.log10(len(self.loader)))))
                        + "d}/{}"
                        + ", avg_loss {:.4E}, penalty {:.4E}, cost {:.4E}, time {:6.2f}s"
                        + "\033[K"  # clear to right
                    ).format(
                        self.config.log_prefix,
                        batch_index,
                        len(self.loader) - 1,
                        batch_result.avg_loss,
                        penalty,
                        cost_value,
                        batch_result.prepare_time
                        + batch_forward_time
                        + batch_backward_time
                        + batch_optimizer_time,
                    ),
                    end="",
                    flush=True,
                )

                # update epoch times
                prepare_time += batch_result.prepare_time
                forward_time += batch_forward_time
                backward_time += batch_backward_time
                optimizer_time += batch_optimizer_time
                pull_and_map_time += batch_result.pull_and_map_time
                entity_pull_time += batch_result.entity_pull_time
                relation_pull_time += batch_result.relation_pull_time
                unique_time += batch_result.unique_time
                cpu_gpu_time += batch_result.cpu_gpu_time
                ps_wait_time += batch_result.ps_wait_time

                batch_index += 1

            # all done; now trace and log
            epoch_time += time.time()
            self.config.print("\033[2K\r", end="", flush=True)  # clear line and go back

            other_time = (
                epoch_time
                - prepare_time
                - forward_time
                - backward_time
                - optimizer_time
                - scheduler_time
            )

            # add results to trace entry
            self.current_trace["epoch"].update(
                dict(
                    avg_loss=sum_loss / self.num_examples,
                    avg_penalty=sum_penalty / len(self.loader),
                    avg_penalties={
                        k: p / len(self.loader) for k, p in sum_penalties.items()

                    },
                    avg_cost=sum_loss / self.num_examples + sum_penalty / len(self.loader),
                    epoch_time=epoch_time,
                    prepare_time=prepare_time,
                    ps_wait_time=ps_wait_time,
                    unique_time=unique_time,
                    pull_and_map_time=pull_and_map_time,
                    pre_pull_time=pre_pull_time,
                    entity_pull_time=entity_pull_time,
                    relation_pull_time=relation_pull_time,
                    cpu_gpu_time=cpu_gpu_time,
                    forward_time=forward_time,
                    backward_time=backward_time,
                    optimizer_time=optimizer_time,
                    scheduler_time=scheduler_time,
                    other_time=other_time,
                    embedding_mapping_time=self.model.get_s_embedder().mapping_time + self.model.get_p_embedder().mapping_time,
                    event="epoch_completed",
                )
            )
            self.model.get_p_embedder().mapping_time = 0.0
            self.model.get_s_embedder().mapping_time = 0.0
            print("work done", self.parameter_client.rank)
            if self.entity_sync_level == "partition":
                self.model.get_s_embedder().set_embeddings()
                self.model.get_s_embedder().global_to_local_mapper[:] = -1
                self.model.get_s_embedder().push_back()
            if self.relation_sync_level == "partition":
                self.model.get_p_embedder().set_embeddings()
                self.model.get_p_embedder().global_to_local_mapper[:] = -1
                self.model.get_p_embedder().push_back()
            self.work_scheduler_client.work_done()
            if self.config.get("job.distributed.partition_type") == "2d_block_partition":
                # todo: this barrier is only added for the new schedule in 2d block
                #  should be moved to the scheduler
                self.parameter_client.barrier()

            # run hooks (may modify trace)
            for f in self.post_epoch_hooks:
                f(self)

<<<<<<< HEAD
            # output the trace, then clear it
            trace_entry = self.trace(
                **self.current_trace["epoch"], echo=True, echo_prefix="  ", log=True
            )
=======
        # output the trace, then clear it
        trace_entry = self.trace(
            **self.current_trace["epoch"], echo=False, echo_prefix="  ", log=True
        )
        self.config.log(format_trace_entry("train_epoch", trace_entry, self.config))
>>>>>>> a22724e9
        self.current_trace["epoch"] = None
        return trace_entry

    def _prepare_batch_ahead(self, batches: deque):
        pass

    def _prepare(self):
        """Prepare this job for running.

        Sets (at least) the `loader`, `num_examples`, and `type_str` attributes of this
        job to a data loader, number of examples per epoch, and a name for the trainer,
        repectively.

        Guaranteed to be called exactly once before running the first epoch.

        """
        super()._prepare()
        self.model.prepare_job(self)  # let the model add some hooks

    @dataclass
    class _ProcessBatchResult:
        """Result of running forward+backward pass on a batch."""

        avg_loss: float = 0.0
        size: int = 0
        prepare_time: float = 0.0
        forward_time: float = 0.0
        backward_time: float = 0.0
        pull_and_map_time: float = 0.0
        entity_pull_time: float = 0.0
        relation_pull_time: float = 0.0
        unique_time: float = 0.0
        cpu_gpu_time: float = 0.0
        ps_wait_time: float = 0.0

    def _process_batch(self, batch_index, batch) -> _ProcessBatchResult:
        "Breaks a batch into subbatches and processes them in turn."
        result = TrainingJob._ProcessBatchResult()
        self._prepare_batch(batch_index, batch, result)
        batch_size = result.size

        max_subbatch_size = (
            self._max_subbatch_size if self._max_subbatch_size > 0 else batch_size
        )
        for subbatch_start in range(0, batch_size, max_subbatch_size):
            # determine data used for this subbatch
            subbatch_end = min(subbatch_start + max_subbatch_size, batch_size)
            subbatch_slice = slice(subbatch_start, subbatch_end)
            self._process_subbatch(batch_index, batch, subbatch_slice, result)

        return result

    def _prepare_batch(self, batch_index, batch, result: _ProcessBatchResult):
        """Prepare the given batch for processing and determine the batch size.

        batch size must be written into result.size.
        """
        raise NotImplementedError

    def _process_subbatch(
        self,
        batch_index,
        batch,
        subbatch_slice,
        result: _ProcessBatchResult,
    ):
        """Run forward and backward pass on the given subbatch.

        Also update result.

        """
        raise NotImplementedError


class TrainingJobKvsAll(TrainingJob):
    """Train with examples consisting of a query and its answers.

    Terminology:
    - Query type: which queries to ask (sp_, s_o, and/or _po), can be configured via
      configuration key `KvsAll.query_type` (which see)
    - Query: a particular query, e.g., (John,marriedTo) of type sp_
    - Labels: list of true answers of a query (e.g., [Jane])
    - Example: a query + its labels, e.g., (John,marriedTo), [Jane]
    """

    from kge.indexing import KvsAllIndex

    def __init__(
        self, config, dataset, parent_job=None, model=None, parameter_client=None
    ):
        super().__init__(
            config, dataset, parent_job, model=model, parameter_client=parameter_client
        )
        self.label_smoothing = config.check_range(
            "KvsAll.label_smoothing", float("-inf"), 1.0, max_inclusive=False
        )
        if self.label_smoothing < 0:
            if config.get("train.auto_correct"):
                config.log(
                    "Setting label_smoothing to 0, "
                    "was set to {}.".format(self.label_smoothing)
                )
                self.label_smoothing = 0
            else:
                raise Exception(
                    "Label_smoothing was set to {}, "
                    "should be at least 0.".format(self.label_smoothing)
                )
        elif self.label_smoothing > 0 and self.label_smoothing <= (
            1.0 / dataset.num_entities()
        ):
            if config.get("train.auto_correct"):
                # just to be sure it's used correctly
                config.log(
                    "Setting label_smoothing to 1/num_entities = {}, "
                    "was set to {}.".format(
                        1.0 / dataset.num_entities(), self.label_smoothing
                    )
                )
                self.label_smoothing = 1.0 / dataset.num_entities()
            else:
                raise Exception(
                    "Label_smoothing was set to {}, "
                    "should be at least {}.".format(
                        self.label_smoothing, 1.0 / dataset.num_entities()
                    )
                )

        config.log("Initializing 1-to-N training job...")
        self.type_str = "KvsAll"

        if self.__class__ == TrainingJobKvsAll:
            for f in Job.job_created_hooks:
                f(self)

    def _prepare(self):
        super()._prepare()
        # determine enabled query types
        self.query_types = [
            key
            for key, enabled in self.config.get("KvsAll.query_types").items()
            if enabled
        ]

        # corresponding indexes
        self.query_indexes: List[KvsAllIndex] = []

        #' for each query type (ordered as in self.query_types), index right after last
        #' example of that type in the list of all examples (over all query types)
        self.query_last_example = []

        # construct relevant data structures
        self.num_examples = 0
        for query_type in self.query_types:
            index_type = (
                "sp_to_o"
                if query_type == "sp_"
                else ("so_to_p" if query_type == "s_o" else "po_to_s")
            )
            index = self.dataset.index(f"{self.train_split}_{index_type}")
            self.query_indexes.append(index)
            self.num_examples += len(index)
            self.query_last_example.append(self.num_examples)

        # create dataloader
        self.loader = torch.utils.data.DataLoader(
            range(self.num_examples),
            collate_fn=self._get_collate_fun(),
            shuffle=True,
            batch_size=self.batch_size,
            num_workers=self.config.get("train.num_workers"),
            worker_init_fn=_generate_worker_init_fn(self.config),
            pin_memory=self.config.get("train.pin_memory"),
        )

    def _get_collate_fun(self):
        # create the collate function
        def collate(batch):
            """For a batch of size n, returns a dictionary of:

            - queries: nx2 tensor, row = query (sp, po, or so indexes)
            - label_coords: for each query, position of true answers (an Nx2 tensor,
              first columns holds query index, second colum holds index of label)
            - query_type_indexes (vector of size n holding the query type of each query)
            - triples (all true triples in the batch; e.g., needed for weighted
              penalties)

            """

            # count how many labels we have across the entire batch
            num_ones = 0
            for example_index in batch:
                start = 0
                for query_type_index in range(len(self.query_types)):
                    end = self.query_last_example[query_type_index]
                    if example_index < end:
                        example_index -= start
                        num_ones += self.query_indexes[query_type_index]._values_offset[
                            example_index + 1
                        ]
                        num_ones -= self.query_indexes[query_type_index]._values_offset[
                            example_index
                        ]
                        break
                    start = end

            # now create the batch elements
            queries_batch = torch.zeros([len(batch), 2], dtype=torch.long)
            query_type_indexes_batch = torch.zeros([len(batch)], dtype=torch.long)
            label_coords_batch = torch.zeros([num_ones, 2], dtype=torch.int)
            triples_batch = torch.zeros([num_ones, 3], dtype=torch.long)
            current_index = 0
            for batch_index, example_index in enumerate(batch):
                start = 0
                for query_type_index, query_type in enumerate(self.query_types):
                    end = self.query_last_example[query_type_index]
                    if example_index < end:
                        example_index -= start
                        query_type_indexes_batch[batch_index] = query_type_index
                        queries = self.query_indexes[query_type_index]._keys
                        label_offsets = self.query_indexes[
                            query_type_index
                        ]._values_offset
                        labels = self.query_indexes[query_type_index]._values
                        if query_type == "sp_":
                            query_col_1, query_col_2, target_col = S, P, O
                        elif query_type == "s_o":
                            query_col_1, target_col, query_col_2 = S, P, O
                        else:
                            target_col, query_col_1, query_col_2 = S, P, O
                        break
                    start = end

                queries_batch[
                    batch_index,
                ] = queries[example_index]
                start = label_offsets[example_index]
                end = label_offsets[example_index + 1]
                size = end - start
                label_coords_batch[
                    current_index : (current_index + size), 0
                ] = batch_index
                label_coords_batch[current_index : (current_index + size), 1] = labels[
                    start:end
                ]
                triples_batch[
                    current_index : (current_index + size), query_col_1
                ] = queries[example_index][0]
                triples_batch[
                    current_index : (current_index + size), query_col_2
                ] = queries[example_index][1]
                triples_batch[
                    current_index : (current_index + size), target_col
                ] = labels[start:end]
                current_index += size

            # all done
            return {
                "queries": queries_batch,
                "label_coords": label_coords_batch,
                "query_type_indexes": query_type_indexes_batch,
                "triples": triples_batch,
            }

        return collate

    def _prepare_batch(
        self, batch_index, batch, result: TrainingJob._ProcessBatchResult
    ):
        # move labels to GPU for entire batch (else somewhat costly, but this should be
        # reasonably small)
        result.prepare_time -= time.time()
        batch["label_coords"] = batch["label_coords"].to(self.device)
        result.size = len(batch["queries"])
        result.prepare_time += time.time()

    def _process_subbatch(
        self,
        batch_index,
        batch,
        subbatch_slice,
        result: TrainingJob._ProcessBatchResult,
    ):
        # prepare
        result.prepare_time -= time.time()
        queries_subbatch = batch["queries"][subbatch_slice].to(self.device)
        batch_size = len(batch["queries"])
        subbatch_size = len(queries_subbatch)
        label_coords_batch = batch["label_coords"]
        query_type_indexes_subbatch = batch["query_type_indexes"][subbatch_slice]

        # in this method, example refers to the index of an example in the batch, i.e.,
        # it takes values in 0,1,...,batch_size-1
        examples_for_query_type = {}
        for query_type_index, query_type in enumerate(self.query_types):
            examples_for_query_type[query_type] = (
                (query_type_indexes_subbatch == query_type_index)
                .nonzero(as_tuple=False)
                .to(self.device)
                .view(-1)
            )

        labels_subbatch = kge.job.util.coord_to_sparse_tensor(
            subbatch_size,
            max(self.dataset.num_entities(), self.dataset.num_relations()),
            label_coords_batch,
            self.device,
            row_slice=subbatch_slice,
        ).to_dense()
        labels_for_query_type = {}
        for query_type, examples in examples_for_query_type.items():
            if query_type == "s_o":
                labels_for_query_type[query_type] = labels_subbatch[
                    examples, : self.dataset.num_relations()
                ]
            else:
                labels_for_query_type[query_type] = labels_subbatch[
                    examples, : self.dataset.num_entities()
                ]

        if self.label_smoothing > 0.0:
            # as in ConvE: https://github.com/TimDettmers/ConvE
            for query_type, labels in labels_for_query_type.items():
                if query_type != "s_o":  # entity targets only for now
                    labels_for_query_type[query_type] = (
                        1.0 - self.label_smoothing
                    ) * labels + 1.0 / labels.size(1)

        result.prepare_time += time.time()

        # forward/backward pass (sp)
        for query_type, examples in examples_for_query_type.items():
            if len(examples) > 0:
                result.forward_time -= time.time()
                if query_type == "sp_":
                    scores = self.model.score_sp(
                        queries_subbatch[examples, 0], queries_subbatch[examples, 1]
                    )
                elif query_type == "s_o":
                    scores = self.model.score_so(
                        queries_subbatch[examples, 0], queries_subbatch[examples, 1]
                    )
                else:
                    scores = self.model.score_po(
                        queries_subbatch[examples, 0], queries_subbatch[examples, 1]
                    )
                # note: average on batch_size, not on subbatch_size
                loss_value = (
                    self.loss(scores, labels_for_query_type[query_type]) / batch_size
                )
                result.avg_loss += loss_value.item()
                result.forward_time += time.time()
                result.backward_time -= time.time()
                loss_value.backward()
                result.backward_time += time.time()


class TrainingJobNegativeSampling(TrainingJob):
    def __init__(
        self,
        config,
        dataset,
        parent_job=None,
        model=None,
        parameter_client=None,
        init_for_load_only=False,
    ):
        super().__init__(
            config,
            dataset,
            parent_job,
            model=model,
            parameter_client=parameter_client,
            init_for_load_only=init_for_load_only,
        )
        self._sampler = KgeSampler.create(config, "negative_sampling", dataset)
        self._implementation = self.config.check(
            "negative_sampling.implementation",
            ["triple", "all", "batch", "auto"],
        )
        if self._implementation == "auto":
            max_nr_of_negs = max(self._sampler.num_samples)
            if self._sampler.shared:
                self._implementation = "batch"
            elif max_nr_of_negs <= 30:
                self._implementation = "triple"
            elif max_nr_of_negs > 30:
                self._implementation = "batch"

        config.log(
            "Initializing negative sampling training job with "
            "'{}' scoring function ...".format(self._implementation)
        )
        self.type_str = "negative_sampling"
        self.load_batch = self.config.get("job.distributed.load_batch")
        self.entity_localize = self.config.get("job.distributed.entity_localize")
        self.relation_localize = self.config.get("job.distributed.relation_localize")
        self.entity_async_write_back = self.config.get("job.distributed.entity_async_write_back")
        self.relation_async_write_back = self.config.get("job.distributed.relation_async_write_back")

        if self.__class__ == TrainingJobNegativeSampling:
            for f in Job.job_created_hooks:
                f(self)

    def _prepare(self):
        """Construct dataloader"""
        super()._prepare()

        self.num_examples = self.dataset.split(self.train_split).size(0)
        self.dataloader_dataset = NumberDataset(self.num_examples)
        mp_context = torch.multiprocessing.get_context("fork") if self.config.get("train.num_workers") > 0 else None
        self.loader = torch.utils.data.DataLoader(
            # range(self.num_examples),
            self.dataloader_dataset,
            collate_fn=self._get_collate_fun(),
            shuffle=True,
            batch_size=self.batch_size,
            num_workers=self.config.get("train.num_workers"),
            worker_init_fn=_generate_worker_init_fn(self.config),
            pin_memory=self.config.get("train.pin_memory"),
            multiprocessing_context=mp_context,
        )

    def _get_collate_fun(self):
        # create the collate function
        def collate(batch):
            """For a batch of size n, returns a tuple of:

            - triples (tensor of shape [n,3], ),
            - negative_samples (list of tensors of shape [n,num_samples]; 3 elements
              in order S,P,O)
            """

            triples = self.dataset.split(self.train_split)[self.dataloader_dataset.samples[batch], :].long()
            # labels = torch.zeros((len(batch), self._sampler.num_negatives_total + 1))
            # labels[:, 0] = 1
            # labels = labels.view(-1)

            negative_samples = list()
            for slot in [S, P, O]:
                negative_samples.append(self._sampler.sample(triples, slot))
            unique_time = -time.time()
            unique_entities = torch.unique(torch.cat((triples[:, [S, O]].view(-1),
                                                      negative_samples[S].unique_samples(remove_dropped=False),
                                                      negative_samples[
                                                          O].unique_samples(remove_dropped=False))))
            unique_relations = torch.unique(torch.cat((
                triples[:, [P]].view(-1), negative_samples[P].unique_samples(remove_dropped=False))))
            unique_time += time.time()

            # map ids to local ids
            if self.entity_sync_level == "partition":
                entity_mapper = self.model.get_s_embedder().global_to_local_mapper
            else:
                entity_mapper = torch.full((self.dataset.num_entities(),), -1, dtype=torch.long)
                entity_mapper[unique_entities] = torch.arange(len(unique_entities), dtype=torch.long)
            if self.relation_sync_level == "partition":
                relation_mapper = self.model.get_p_embedder().global_to_local_mapper
            else:
                relation_mapper = torch.full((self.dataset.num_relations(),), -1, dtype=torch.long)
                relation_mapper[unique_relations] = torch.arange(len(unique_relations), dtype=torch.long)
            triples[:, S] = entity_mapper[triples[:, S]]
            triples[:, P] = relation_mapper[triples[:, P]]
            triples[:, O] = entity_mapper[triples[:, O]]
            negative_samples[S].map_samples(entity_mapper)
            negative_samples[P].map_samples(relation_mapper)
            negative_samples[O].map_samples(entity_mapper)
            return {"triples": triples, "negative_samples": negative_samples, "unique_entities": unique_entities, "unique_relations": unique_relations, "unique_time": unique_time}

        return collate

    def _prepare_batch_ahead(self, batches: deque):
        if self.entity_pre_pull > 1 or self.relation_pre_pull > 1:
            batches[0]["triples"] = batches[0]["triples"].to(self.device)
            for ns in batches[0]["negative_samples"]:
                ns.positive_triples = batches[0]["triples"]
            batches[0]["negative_samples"] = [
                ns.to(self.device) for ns in batches[0]["negative_samples"]
            ]
        if self.entity_sync_level == "batch" and self.entity_pre_pull > 0:
            self.model.get_s_embedder().pre_pull(batches[-1]["unique_entities"])
            self.model.get_s_embedder().pre_pulled_to_device()
        if self.relation_sync_level == "batch" and self.relation_pre_pull > 0:
            self.model.get_p_embedder().pre_pull(batches[-1]["unique_relations"])
            self.model.get_p_embedder().pre_pulled_to_device()

    def _prepare_batch(
        self, batch_index, batch, result: TrainingJob._ProcessBatchResult
    ):
        # move triples and negatives to GPU. With some implementaiton effort, this may
        # be avoided.
        result.prepare_time -= time.time()
        #result.cpu_gpu_time -= time.time()
        batch["triples"] = batch["triples"].to(self.device)
        for ns in batch["negative_samples"]:
            ns.positive_triples = batch["triples"]
        batch["negative_samples"] = [
            ns.to(self.device) for ns in batch["negative_samples"]
        ]
        #result.cpu_gpu_time += time.time()
        result.unique_time += batch["unique_time"]
        if self.config.get("job.distributed.load_batch"):
            if self.entity_sync_level == "batch":
                #result.unique_time -= time.time()
                unique_entities = batch["unique_entities"]
                # unique_entities = torch.unique(torch.cat((batch["triples"][:, [S,O]].view(-1), batch["negative_samples"][S].unique_samples(), batch["negative_samples"][O].unique_samples())))
                #result.unique_time += time.time()

                result.ps_wait_time -= time.time()
                if not self.entity_async_write_back:
                    for wait_value in self.optimizer.entity_async_wait_values:
                          self.parameter_client.wait(wait_value)
                    self.optimizer.entity_async_wait_values.clear()
                result.ps_wait_time += time.time()
                if self.entity_localize:
                    self.model.get_s_embedder().localize(unique_entities)
                result.pull_and_map_time -= time.time()
                entity_pull_time, cpu_gpu_time = self.model.get_s_embedder()._pull_embeddings(unique_entities)
                result.pull_and_map_time += time.time()
                result.entity_pull_time += entity_pull_time
                result.cpu_gpu_time += cpu_gpu_time
            if self.relation_sync_level == "batch":
                # result.unique_time -= time.time()
                unique_relations = batch["unique_relations"]
                # unique_relations = torch.unique(torch.cat((batch["triples"][:, [P]].view(-1), batch["negative_samples"][P].unique_samples())))
                # result.unique_time += time.time()
                result.ps_wait_time -= time.time()
                if not self.relation_async_write_back:
                    for wait_value in self.optimizer.relation_async_wait_values:
                        self.parameter_client.wait(wait_value)
                    self.optimizer.relation_async_wait_values.clear()
                result.ps_wait_time += time.time()
                if self.relation_localize:
                    self.model.get_p_embedder().localize(unique_relations)
                result.pull_and_map_time -= time.time()
                relation_pull_time, cpu_gpu_time = self.model.get_p_embedder()._pull_embeddings(unique_relations)
                result.pull_and_map_time += time.time()
                result.relation_pull_time += relation_pull_time
                result.cpu_gpu_time += cpu_gpu_time

        batch["labels"] = [None] * 3  # reuse label tensors b/w subbatches
        result.size = len(batch["triples"])
        result.prepare_time += time.time()

    def _process_subbatch(
        self,
        batch_index,
        batch,
        subbatch_slice,
        result: TrainingJob._ProcessBatchResult,
    ):
        # prepare
        result.prepare_time -= time.time()
        triples = batch["triples"][subbatch_slice]
        batch_negative_samples = batch["negative_samples"]
        batch_size = len(batch["triples"])
        subbatch_size = len(triples)
        result.prepare_time += time.time()
        labels = batch["labels"]  # reuse b/w subbatches

        # process the subbatch for each slot separately
        for slot in [S, P, O]:
            num_samples = self._sampler.num_samples[slot]
            if num_samples <= 0:
                continue

            # construct gold labels: first column corresponds to positives,
            # remaining columns to negatives
            if labels[slot] is None or labels[slot].shape != (
                subbatch_size,
                1 + num_samples,
            ):
                result.prepare_time -= time.time()
                labels[slot] = torch.zeros(
                    (subbatch_size, 1 + num_samples), device=self.device
                )
                labels[slot][:, 0] = 1
                result.prepare_time += time.time()

            # compute the scores
            result.forward_time -= time.time()
            scores = torch.empty((subbatch_size, num_samples + 1), device=self.device)
            scores[:, 0] = self.model.score_spo(
                triples[:, S],
                triples[:, P],
                triples[:, O],
                direction=SLOT_STR[slot],
            )
            result.forward_time += time.time()
            scores[:, 1:] = batch_negative_samples[slot].score(
                self.model, indexes=subbatch_slice
            )
            result.forward_time += batch_negative_samples[slot].forward_time
            result.prepare_time += batch_negative_samples[slot].prepare_time

            # compute loss for slot in subbatch (concluding the forward pass)
            result.forward_time -= time.time()
            loss_value_torch = (
                self.loss(scores, labels[slot], num_negatives=num_samples) / batch_size
            )
            result.avg_loss += loss_value_torch.item()
            result.forward_time += time.time()

            # backward pass for this slot in the subbatch
            result.backward_time -= time.time()
            loss_value_torch.backward()
            result.backward_time += time.time()


class TrainingJob1vsAll(TrainingJob):
    """Samples SPO pairs and queries sp_ and _po, treating all other entities as negative."""

    def __init__(
        self, config, dataset, parent_job=None, model=None, parameter_client=None
    ):
        super().__init__(
            config, dataset, parent_job, model=model, parameter_client=parameter_client
        )
        config.log("Initializing spo training job...")
        self.type_str = "1vsAll"

        if self.__class__ == TrainingJob1vsAll:
            for f in Job.job_created_hooks:
                f(self)

    def _prepare(self):
        """Construct dataloader"""
        super()._prepare()

        self.num_examples = self.dataset.split(self.train_split).size(0)
        self.loader = torch.utils.data.DataLoader(
            range(self.num_examples),
            collate_fn=lambda batch: {
                "triples": self.dataset.split(self.train_split)[batch, :].long()
            },
            shuffle=True,
            batch_size=self.batch_size,
            num_workers=self.config.get("train.num_workers"),
            worker_init_fn=_generate_worker_init_fn(self.config),
            pin_memory=self.config.get("train.pin_memory"),
        )

    def _prepare_batch(
        self, batch_index, batch, result: TrainingJob._ProcessBatchResult
    ):
        result.size = len(batch["triples"])

    def _process_subbatch(
        self,
        batch_index,
        batch,
        subbatch_slice,
        result: TrainingJob._ProcessBatchResult,
    ):
        # prepare
        result.prepare_time -= time.time()
        triples = batch["triples"][subbatch_slice].to(self.device)
        batch_size = len(triples)
        result.prepare_time += time.time()

        # forward/backward pass (sp)
        result.forward_time -= time.time()
        scores_sp = self.model.score_sp(triples[:, 0], triples[:, 1])
        loss_value_sp = self.loss(scores_sp, triples[:, 2]) / batch_size
        result.avg_loss += loss_value_sp.item()
        result.forward_time += time.time()
        result.backward_time = -time.time()
        loss_value_sp.backward()
        result.backward_time += time.time()

        # forward/backward pass (po)
        result.forward_time -= time.time()
        scores_po = self.model.score_po(triples[:, 1], triples[:, 2])
        loss_value_po = self.loss(scores_po, triples[:, 0]) / batch_size
        result.avg_loss += loss_value_po.item()
        result.forward_time += time.time()
        result.backward_time -= time.time()
        loss_value_po.backward()
        result.backward_time += time.time()<|MERGE_RESOLUTION|>--- conflicted
+++ resolved
@@ -18,7 +18,7 @@
 
 from kge.util import KgeLoss, KgeOptimizer, KgeSampler, KgeLRScheduler
 from kge.util.io import load_checkpoint
-<<<<<<< HEAD
+from kge.job.trace import format_trace_entry
 
 # fixme: for some reason python from console cries about circular imports if loaded
 #  from init. But directly it works (partially initialized model)
@@ -27,9 +27,6 @@
 from kge.distributed.misc import MIN_RANK
 
 # from kge.distributed import KgeParameterClient, SchedulerClient
-=======
-from kge.job.trace import format_trace_entry
->>>>>>> a22724e9
 from typing import Any, Callable, Dict, List, Optional
 import kge.job.util
 from kge.util.metric import Metric
@@ -250,36 +247,24 @@
                         )
                         + "in the last {} validation runs).".format(patience)
                     )
-<<<<<<< HEAD
                     self.parameter_client.stop()
                     # break
                 elif self.epoch > self.config.get(
-                    "valid.early_stopping.min_threshold.epochs"
-                ) and self.valid_trace[best_index][metric_name] < self.config.get(
-                    "valid.early_stopping.min_threshold.metric_value"
-=======
-                    break
-                if self.epoch > self.config.get(
                     "valid.early_stopping.threshold.epochs"
->>>>>>> a22724e9
                 ):
                     achieved = self.valid_trace[best_index][metric_name]
                     target = self.config.get(
                         "valid.early_stopping.threshold.metric_value"
                     )
-<<<<<<< HEAD
-                    self.parameter_client.stop()
-                    # self.work_scheduler_client.shutdown()
-                    # break
-=======
                     if Metric(self).better(target, achieved):
                         self.config.log(
                             "Stopping early ({} did not achieve threshold after {} epochs".format(
                                 metric_name, self.epoch
                             )
                         )
-                        break
->>>>>>> a22724e9
+                        self.parameter_client.stop()
+                        # self.work_scheduler_client.shutdown()
+                        # break
 
             # should we stop?
             if self.epoch >= self.config.get("train.max_epochs"):
@@ -822,18 +807,11 @@
             for f in self.post_epoch_hooks:
                 f(self)
 
-<<<<<<< HEAD
             # output the trace, then clear it
             trace_entry = self.trace(
-                **self.current_trace["epoch"], echo=True, echo_prefix="  ", log=True
+                **self.current_trace["epoch"], echo=False, echo_prefix="  ", log=True
             )
-=======
-        # output the trace, then clear it
-        trace_entry = self.trace(
-            **self.current_trace["epoch"], echo=False, echo_prefix="  ", log=True
-        )
         self.config.log(format_trace_entry("train_epoch", trace_entry, self.config))
->>>>>>> a22724e9
         self.current_trace["epoch"] = None
         return trace_entry
 
