import itertools
import os
import math
import time
import sys
import gc
from collections import defaultdict

from dataclasses import dataclass

import torch
import torch.utils.data
import numpy as np

from kge import Config, Dataset
from kge.job import Job
from kge.model import KgeModel

from kge.util import KgeLoss, KgeOptimizer, KgeSampler, KgeLRScheduler
from kge.util.io import load_checkpoint

# fixme: for some reason python from console cries about circular imports if loaded
#  from init. But directly it works (partially initialized model)
from kge.distributed.work_scheduler import SchedulerClient
from kge.distributed.parameter_client import KgeParameterClient
from kge.distributed.misc import MIN_RANK

# from kge.distributed import KgeParameterClient, SchedulerClient
from typing import Any, Callable, Dict, List, Optional, Union
import kge.job.util

SLOTS = [0, 1, 2]
S, P, O = SLOTS
SLOT_STR = ["s", "p", "o"]


def _generate_worker_init_fn(config):
    "Initialize workers of a DataLoader"
    use_fixed_seed = config.get("random_seed.numpy") >= 0

    def worker_init_fn(worker_num):
        # ensure that NumPy uses different seeds at each worker
        if use_fixed_seed:
            # reseed based on current seed (same for all workers) and worker number
            # (different)
            base_seed = np.random.randint(2 ** 32 - 1)
            np.random.seed(base_seed + worker_num)
        else:
            # reseed fresh
            np.random.seed()

    return worker_init_fn


class NumberDataset(torch.utils.data.Dataset):
    def __init__(self, num_samples):
        self.samples = list(range(num_samples))

    def __len__(self):
        return len(self.samples)

    def __getitem__(self, idx):
        return idx
    #    return self.samples[idx]

    def set_samples(self, samples):
        self.samples = samples


class TrainingJob(Job):
    """Abstract base job to train a single model with a fixed set of hyperparameters.

    Also used by jobs such as :class:`SearchJob`.

    Subclasses for specific training methods need to implement `_prepare` and
    `_process_batch`.

    """

    def __init__(
        self,
        config: Config,
        dataset: Dataset,
        parent_job: Job = None,
        model=None,
        parameter_client: Optional[KgeParameterClient] = None,
        init_for_load_only=False,
    ) -> None:
        from kge.job import EvaluationJob

        super().__init__(config, dataset, parent_job)
        self.parameter_client = parameter_client
        self.entity_sync_level = self.config.get("job.distributed.entity_sync_level")
        self.relation_sync_level = self.config.get(
            "job.distributed.relation_sync_level"
        )
        # here we create one large model to init lapse and remove it afterwards
        self.parameter_client.barrier()
        if self.parameter_client.rank == MIN_RANK and not init_for_load_only:
            self.config.set(self.config.get("model") + ".create_complete", True)
            init_model = KgeModel.create(
                self.config, self.dataset, parameter_client=self.parameter_client
            )
            init_model.get_s_embedder().push_all()
            init_model.get_p_embedder().push_all()
            del init_model
            self.config.set(self.config.get("model") + ".create_complete", False)
        self.parameter_client.barrier()

        self.work_scheduler_client = SchedulerClient()
        (
            max_partition_entities,
            max_partition_relations,
        ) = self.work_scheduler_client.get_init_info()
        if model is None:
            self.model: KgeModel = KgeModel.create(
                config,
                dataset,
                parameter_client=parameter_client,
                max_partition_entities=max_partition_entities,
            )
        else:
            self.model: KgeModel = model
        lapse_indexes = [
            torch.arange(dataset.num_entities(), dtype=torch.int),
            torch.arange(dataset.num_relations(), dtype=torch.int)
            + dataset.num_entities(),
        ]
        self.model.get_s_embedder().to_device()
        self.model.get_p_embedder().to_device()
        self.optimizer = KgeOptimizer.create(
            config,
            self.model,
            parameter_client=parameter_client,
            lapse_indexes=lapse_indexes,
        )
        self.kge_lr_scheduler = KgeLRScheduler(config, self.optimizer)
        self.loss = KgeLoss.create(config)
        self.abort_on_nan: bool = config.get("train.abort_on_nan")
        self.batch_size: int = config.get("train.batch_size")
        self.device: str = self.config.get("job.device")
        self.train_split = config.get("train.split")

        self.config.check("train.trace_level", ["batch", "epoch"])
        self.trace_batch: bool = self.config.get("train.trace_level") == "batch"
        self.epoch: int = 0
        self.valid_trace: List[Dict[str, Any]] = []
        valid_conf = config.clone()
        valid_conf.set("job.type", "eval")
        if self.config.get("valid.split") != "":
            valid_conf.set("eval.split", self.config.get("valid.split"))
        valid_conf.set("eval.trace_level", self.config.get("valid.trace_level"))
        self.valid_job = EvaluationJob.create(
            valid_conf, dataset, parent_job=self, model=self.model
        )

        # attributes filled in by implementing classes
        self.loader = None
        self.num_examples = None
        self.type_str: Optional[str] = None

        #: Hooks run after training for an epoch.
        #: Signature: job, trace_entry
        self.post_epoch_hooks: List[Callable[[Job, Dict[str, Any]], Any]] = []

        #: Hooks run before starting a batch.
        #: Signature: job
        self.pre_batch_hooks: List[Callable[[Job], Any]] = []

        #: Hooks run before outputting the trace of a batch. Can modify trace entry.
        #: Signature: job, trace_entry
        self.post_batch_trace_hooks: List[Callable[[Job, Dict[str, Any]], Any]] = []

        #: Hooks run before outputting the trace of an epoch. Can modify trace entry.
        #: Signature: job, trace_entry
        self.post_epoch_trace_hooks: List[Callable[[Job, Dict[str, Any]], Any]] = []

        #: Hooks run after a validation job.
        #: Signature: job, trace_entry
        self.post_valid_hooks: List[Callable[[Job, Dict[str, Any]], Any]] = []

        #: Hooks run after training
        #: Signature: job, trace_entry
        self.post_train_hooks: List[Callable[[Job, Dict[str, Any]], Any]] = []

        if self.__class__ == TrainingJob:
            for f in Job.job_created_hooks:
                f(self)

        self.model.train()

    @staticmethod
    def create(
        config: Config,
        dataset: Dataset,
        parent_job: Job = None,
        model=None,
        parameter_client=None,
        init_for_load_only=False,
    ) -> "TrainingJob":
        """Factory method to create a training job."""
        if config.get("train.type") == "KvsAll":
            return TrainingJobKvsAll(
                config,
                dataset,
                parent_job,
                model=model,
                parameter_client=parameter_client,
            )
        elif config.get("train.type") == "negative_sampling":
            return TrainingJobNegativeSampling(
                config,
                dataset,
                parent_job,
                model=model,
                parameter_client=parameter_client,
                init_for_load_only=False,
            )
        elif config.get("train.type") == "1vsAll":
            return TrainingJob1vsAll(
                config,
                dataset,
                parent_job,
                model=model,
                parameter_client=parameter_client,
            )
        else:
            # perhaps TODO: try class with specified name -> extensibility
            raise ValueError("train.type")

    def _run(self) -> None:
        """Start/resume the training job and run to completion."""
        self.config.log("Starting training...")
        checkpoint_every = self.config.get("train.checkpoint.every")
        checkpoint_keep = self.config.get("train.checkpoint.keep")
        metric_name = self.config.get("valid.metric")
        patience = self.config.get("valid.early_stopping.patience")
        while True:
            # checking for model improvement according to metric_name
            # and do early stopping and keep the best checkpoint
            if (
                len(self.valid_trace) > 0
                and self.valid_trace[-1]["epoch"] == self.epoch
            ):
                best_index = max(
                    range(len(self.valid_trace)),
                    key=lambda index: self.valid_trace[index][metric_name],
                )
                if best_index == len(self.valid_trace) - 1:
                    self.save(self.config.checkpoint_file("best"))
                if (
                    patience > 0
                    and len(self.valid_trace) > patience
                    and best_index < len(self.valid_trace) - patience
                ):
                    self.config.log(
                        "Stopping early ({} did not improve over best result ".format(
                            metric_name
                        )
                        + "in the last {} validation runs).".format(patience)
                    )
                    self.parameter_client.shutdown()
                    # break
                if self.epoch > self.config.get(
                    "valid.early_stopping.min_threshold.epochs"
                ) and self.valid_trace[best_index][metric_name] < self.config.get(
                    "valid.early_stopping.min_threshold.metric_value"
                ):
                    self.config.log(
                        "Stopping early ({} did not achieve min treshold after {} epochs".format(
                            metric_name, self.epoch
                        )
                    )
                    self.parameter_client.shutdown()
                    self.work_scheduler_client.shutdown()
                    # break

            # should we stop?
            if self.epoch >= self.config.get("train.max_epochs"):
                self.config.log("Maximum number of epochs reached.")
                break

            self.parameter_client.barrier()
            if self.parameter_client.is_stopped():
                break

            # start a new epoch
            self.epoch += 1
            self.config.log("Starting epoch {}...".format(self.epoch))
            trace_entry = self.run_epoch()
            for f in self.post_epoch_hooks:
                f(self, trace_entry)
            self.config.log("Finished epoch {}.".format(self.epoch))

            # update model metadata
            self.model.meta["train_job_trace_entry"] = self.trace_entry
            self.model.meta["train_epoch"] = self.epoch
            self.model.meta["train_config"] = self.config
            self.model.meta["train_trace_entry"] = trace_entry

            print("done worker: ", self.parameter_client.rank)
            self.model = self.model.cpu()
            torch.cuda.empty_cache()
            self.parameter_client.barrier()
            if self.parameter_client.rank == MIN_RANK:
                # move current small model to a tmp model
                self.model = self.model.cpu()
                tmp_model = self.model
                tmp_optimizer = self.optimizer
                # TODO: we also need to handle the learning rate scheduler somehow
                #  in the checkpoint
                # create a new complete model, to be able to validate and store
                self.config.set(self.config.get("model") + ".create_complete", True)
                self.config.set("job.device", "cpu")
                self.model = KgeModel.create(
                    self.config, self.dataset, parameter_client=self.parameter_client
                )
                self.model.get_s_embedder().pull_all()
                self.model.get_p_embedder().pull_all()
                self.optimizer = KgeOptimizer.create(
                    self.config, self.model, parameter_client=self.parameter_client
                )
                self.optimizer.pull_all()
                self.config.set("job.device", self.device)
                self.model = self.model.to(self.device)
                # we need to move some mappers seperately to device
                self.model.get_s_embedder().to_device()
                self.model.get_p_embedder().to_device()
                self.valid_job.model = self.model
                # validate and update learning rate
                if (
                    self.config.get("valid.every") > 0
                    and self.epoch % self.config.get("valid.every") == 0
                ):
                    self.valid_job.epoch = self.epoch
                    trace_entry = self.valid_job.run()
                    self.valid_trace.append(trace_entry)
                    for f in self.post_valid_hooks:
                        f(self, trace_entry)
                    self.model.meta["valid_trace_entry"] = trace_entry

                    # metric-based scheduler step
                    self.kge_lr_scheduler.step(trace_entry[metric_name])
                else:
                    self.kge_lr_scheduler.step()

                # create checkpoint and delete old one, if necessary
                self.save(self.config.checkpoint_file(self.epoch))
                if self.epoch > 1:
                    delete_checkpoint_epoch = -1
                    if checkpoint_every == 0:
                        # do not keep any old checkpoints
                        delete_checkpoint_epoch = self.epoch - 1
                    elif (self.epoch - 1) % checkpoint_every != 0:
                        # delete checkpoints that are not in the checkpoint.every schedule
                        delete_checkpoint_epoch = self.epoch - 1
                    elif checkpoint_keep > 0:
                        # keep a maximum number of checkpoint_keep checkpoints
                        delete_checkpoint_epoch = (
                            self.epoch - 1 - checkpoint_every * checkpoint_keep
                        )
                    if delete_checkpoint_epoch > 0:
                        if os.path.exists(
                            self.config.checkpoint_file(delete_checkpoint_epoch)
                        ):
                            self.config.log(
                                "Removing old checkpoint {}...".format(
                                    self.config.checkpoint_file(delete_checkpoint_epoch)
                                )
                            )
                            os.remove(
                                self.config.checkpoint_file(delete_checkpoint_epoch)
                            )
                        else:
                            self.config.log(
                                "Could not delete old checkpoint {}, does not exits.".format(
                                    self.config.checkpoint_file(delete_checkpoint_epoch)
                                )
                            )
                self.config.set(self.config.get("model") + ".create_complete", False)
                self.model = self.model.cpu()
                del self.optimizer
                del self.model
                gc.collect()
                self.model = tmp_model
                self.optimizer = tmp_optimizer
            else:
                self.kge_lr_scheduler.step()
            self.parameter_client.barrier()
            self.model = self.model.to(self.device)

        for f in self.post_train_hooks:
            f(self, trace_entry)
        self.trace(event="train_completed")

    def save(self, filename) -> None:
        """Save current state to specified file"""
        self.config.log("Saving checkpoint to {}...".format(filename))
        checkpoint = self.save_to({})
        torch.save(
            checkpoint, filename,
        )

    def save_to(self, checkpoint: Dict) -> Dict:
        """Adds trainjob specific information to the checkpoint"""
        train_checkpoint = {
            "type": "train",
            "epoch": self.epoch,
            "valid_trace": self.valid_trace,
            "model": self.model.save(),
            "optimizer_state_dict": self.optimizer.state_dict(),
            "lr_scheduler_state_dict": self.kge_lr_scheduler.state_dict(),
            "job_id": self.job_id,
        }
        train_checkpoint = self.config.save_to(train_checkpoint)
        checkpoint.update(train_checkpoint)
        return checkpoint

    def _load(self, checkpoint: Dict) -> str:
        if checkpoint["type"] != "train":
            raise ValueError("Training can only be continued on trained checkpoints")
        self.optimizer.load_state_dict(checkpoint["optimizer_state_dict"])
        if "lr_scheduler_state_dict" in checkpoint:
            # new format
            self.kge_lr_scheduler.load_state_dict(checkpoint["lr_scheduler_state_dict"])
        self.epoch = checkpoint["epoch"]
        self.valid_trace = checkpoint["valid_trace"]
        self.model.train()
        self.resumed_from_job_id = checkpoint.get("job_id")
        self.trace(
            event="job_resumed", epoch=self.epoch, checkpoint_file=checkpoint["file"],
        )
        self.config.log(
            "Resuming training from {} of job {}".format(
                checkpoint["file"], self.resumed_from_job_id
            )
        )

    def run_epoch(self) -> Dict[str, Any]:
        "Runs an epoch and returns a trace entry."

        trace_entry = None
        while True:
            # variables that record various statitics
            sum_loss = 0.0
            sum_penalty = 0.0
            sum_penalties = defaultdict(lambda: 0.0)
            epoch_time = -time.time()
            prepare_time = 0.0
            forward_time = 0.0
            backward_time = 0.0
            optimizer_time = 0.0
            scheduler_time = -time.time()

            # load new work package
            work, work_entities, work_relations = self.work_scheduler_client.get_work()
            if work is None:
                break
            self.dataloader_dataset.set_samples(work)
            if self.entity_sync_level == "partition":
                if work_entities is not None:
                    self.model.get_s_embedder()._pull_embeddings(work_entities)
                else:
                    raise ValueError(
                        "the used work-scheduler seems not to support "
                        "syncing entities on a partition level"
                    )
            if self.relation_sync_level == "partition":
                if work_relations is not None:
                    self.model.get_p_embedder()._pull_embeddings(work_relations)
                else:
                    raise ValueError(
                        "the used work-scheduler seems not to support "
                        "syncing relations on a partition level"
                    )

            if (
                work_entities is not None
                and self.config.get("negative_sampling.sampling_type") == "pooled"
            ):
                self._sampler.set_pool(work_entities, S)
                self._sampler.set_pool(work_entities, O)
            scheduler_time += time.time()

            # process each batch
            for batch_index, batch in enumerate(self.loader):
                for f in self.pre_batch_hooks:
                    f(self)

                # process batch (preprocessing + forward pass + backward pass on loss)
                self.optimizer.zero_grad()
                batch_result: TrainingJob._ProcessBatchResult = self._process_batch(
                    batch_index, batch
                )
                sum_loss += batch_result.avg_loss * batch_result.size

                # determine penalty terms (forward pass)
                batch_forward_time = batch_result.forward_time - time.time()
                penalties_torch = self.model.penalty(
                    epoch=self.epoch,
                    batch_index=batch_index,
                    num_batches=len(self.loader),
                    batch=batch,
                )
                batch_forward_time += time.time()

                # backward pass on penalties
                batch_backward_time = batch_result.backward_time - time.time()
                penalty = 0.0
                for index, (penalty_key, penalty_value_torch) in enumerate(
                    penalties_torch
                ):
                    penalty_value_torch.backward()
                    penalty += penalty_value_torch.item()
                    sum_penalties[penalty_key] += penalty_value_torch.item()
                sum_penalty += penalty
                batch_backward_time += time.time()

                # determine full cost
                cost_value = batch_result.avg_loss + penalty

                # abort on nan
                if self.abort_on_nan and math.isnan(cost_value):
                    raise FloatingPointError("Cost became nan, aborting training job")

                # TODO # visualize graph
                # if (
                #     self.epoch == 1
                #     and batch_index == 0
                #     and self.config.get("train.visualize_graph")
                # ):
                #     from torchviz import make_dot

                #     f = os.path.join(self.config.folder, "cost_value")
                #     graph = make_dot(cost_value, params=dict(self.model.named_parameters()))
                #     graph.save(f"{f}.gv")
                #     graph.render(f)  # needs graphviz installed
                #     self.config.log("Exported compute graph to " + f + ".{gv,pdf}")

                # print memory stats
                if self.epoch == 1 and batch_index == 0:
                    if self.device.startswith("cuda"):
                        self.config.log(
                            "CUDA memory after first batch: allocated={:14,} "
                            "cached={:14,} max_allocated={:14,}".format(
                                torch.cuda.memory_allocated(self.device),
                                torch.cuda.memory_cached(self.device),
                                torch.cuda.max_memory_allocated(self.device),
                            )
                        )

                # update parameters
                batch_optimizer_time = -time.time()
                self.optimizer.step()
                batch_optimizer_time += time.time()

                if self.entity_sync_level == "batch":
                    self.model.get_s_embedder().push_back()
                if self.relation_sync_level == "batch":
                    self.model.get_p_embedder().push_back()

                # tracing/logging
                if self.trace_batch:
                    batch_trace = {
                        "type": self.type_str,
                        "scope": "batch",
                        "epoch": self.epoch,
                        "split": self.train_split,
                        "batch": batch_index,
                        "size": batch_result.size,
                        "batches": len(self.loader),
                        "lr": [group["lr"] for group in self.optimizer.param_groups],
                        "avg_loss": batch_result.avg_loss,
                        "penalties": [p.item() for k, p in penalties_torch],
                        "penalty": penalty,
                        "cost": cost_value,
                        "prepare_time": batch_result.prepare_time,
                        "forward_time": batch_forward_time,
                        "backward_time": batch_backward_time,
                        "optimizer_time": batch_optimizer_time,
                    }
                    for f in self.post_batch_trace_hooks:
                        f(self, batch_trace)
                    self.trace(**batch_trace, event="batch_completed")
                self.config.print(
                    (
                        "\r"  # go back
                        + "{}  batch{: "
                        + str(1 + int(math.ceil(math.log10(len(self.loader)))))
                        + "d}/{}"
                        + ", avg_loss {:.4E}, penalty {:.4E}, cost {:.4E}, time {:6.2f}s"
                        + "\033[K"  # clear to right
                    ).format(
                        self.config.log_prefix,
                        batch_index,
                        len(self.loader) - 1,
                        batch_result.avg_loss,
                        penalty,
                        cost_value,
                        batch_result.prepare_time
                        + batch_forward_time
                        + batch_backward_time
                        + batch_optimizer_time,
                    ),
                    end="",
                    flush=True,
                )

                # update times
                prepare_time += batch_result.prepare_time
                forward_time += batch_forward_time
                backward_time += batch_backward_time
                optimizer_time += batch_optimizer_time

            # all done; now trace and log
            epoch_time += time.time()
            self.config.print("\033[2K\r", end="", flush=True)  # clear line and go back

            other_time = (
                epoch_time
                - prepare_time
                - forward_time
                - backward_time
                - optimizer_time
                - scheduler_time
            )
            trace_entry = dict(
                type=self.type_str,
                scope="epoch",
                epoch=self.epoch,
                split=self.train_split,
                batches=len(self.loader),
                size=self.num_examples,
                lr=[group["lr"] for group in self.optimizer.param_groups],
                avg_loss=sum_loss / self.num_examples,
                avg_penalty=sum_penalty / len(self.loader),
                avg_penalties={
                    k: p / len(self.loader) for k, p in sum_penalties.items()
                },
                avg_cost=sum_loss / self.num_examples + sum_penalty / len(self.loader),
                epoch_time=epoch_time,
                prepare_time=prepare_time,
                forward_time=forward_time,
                backward_time=backward_time,
                optimizer_time=optimizer_time,
                scheduler_time=scheduler_time,
                other_time=other_time,
                event="epoch_completed",
            )
<<<<<<< HEAD
            print("work done", self.parameter_client.rank)
            if self.entity_sync_level == "partition":
                # todo: optimizer write back missing
                self.model.get_s_embedder().set_embeddings()
                # self.optimizer.set_entities()
                self.model.get_s_embedder().push_back()
            if self.relation_sync_level == "partition":
                self.model.get_p_embedder().set_embeddings()
                # self.optimizer.set_relations()
                self.model.get_p_embedder().push_back()
            self.work_scheduler_client.work_done()

            for f in self.post_epoch_trace_hooks:
                f(self, trace_entry)
            trace_entry = self.trace(
                **trace_entry, echo=True, echo_prefix="  ", log=True
=======
            batch_forward_time += time.time()

            # backward pass on penalties
            batch_backward_time = batch_result.backward_time - time.time()
            penalty = 0.0
            for index, (penalty_key, penalty_value_torch) in enumerate(penalties_torch):
                penalty_value_torch.backward()
                penalty += penalty_value_torch.item()
                sum_penalties[penalty_key] += penalty_value_torch.item()
            sum_penalty += penalty
            batch_backward_time += time.time()

            # determine full cost
            cost_value = batch_result.avg_loss + penalty

            # abort on nan
            if self.abort_on_nan and math.isnan(cost_value):
                raise FloatingPointError("Cost became nan, aborting training job")

            # TODO # visualize graph
            # if (
            #     self.epoch == 1
            #     and batch_index == 0
            #     and self.config.get("train.visualize_graph")
            # ):
            #     from torchviz import make_dot

            #     f = os.path.join(self.config.folder, "cost_value")
            #     graph = make_dot(cost_value, params=dict(self.model.named_parameters()))
            #     graph.save(f"{f}.gv")
            #     graph.render(f)  # needs graphviz installed
            #     self.config.log("Exported compute graph to " + f + ".{gv,pdf}")

            # print memory stats
            if self.epoch == 1 and batch_index == 0:
                if self.device.startswith("cuda"):
                    self.config.log(
                        "CUDA memory after first batch: allocated={:14,} "
                        "reserved={:14,} max_allocated={:14,}".format(
                            torch.cuda.memory_allocated(self.device),
                            torch.cuda.memory_reserved(self.device),
                            torch.cuda.max_memory_allocated(self.device),
                        )
                    )

            # update parameters
            batch_optimizer_time = -time.time()
            self.optimizer.step()
            batch_optimizer_time += time.time()

            # tracing/logging
            if self.trace_batch:
                batch_trace = {
                    "type": self.type_str,
                    "scope": "batch",
                    "epoch": self.epoch,
                    "split": self.train_split,
                    "batch": batch_index,
                    "size": batch_result.size,
                    "batches": len(self.loader),
                    "lr": [group["lr"] for group in self.optimizer.param_groups],
                    "avg_loss": batch_result.avg_loss,
                    "penalties": [p.item() for k, p in penalties_torch],
                    "penalty": penalty,
                    "cost": cost_value,
                    "prepare_time": batch_result.prepare_time,
                    "forward_time": batch_forward_time,
                    "backward_time": batch_backward_time,
                    "optimizer_time": batch_optimizer_time,
                }
                for f in self.post_batch_trace_hooks:
                    f(self, batch_trace)
                self.trace(**batch_trace, event="batch_completed")
            self.config.print(
                (
                    "\r"  # go back
                    + "{}  batch{: "
                    + str(1 + int(math.ceil(math.log10(len(self.loader)))))
                    + "d}/{}"
                    + ", avg_loss {:.4E}, penalty {:.4E}, cost {:.4E}, time {:6.2f}s"
                    + "\033[K"  # clear to right
                ).format(
                    self.config.log_prefix,
                    batch_index,
                    len(self.loader) - 1,
                    batch_result.avg_loss,
                    penalty,
                    cost_value,
                    batch_result.prepare_time
                    + batch_forward_time
                    + batch_backward_time
                    + batch_optimizer_time,
                ),
                end="",
                flush=True,
>>>>>>> 2ba8430f
            )

        return trace_entry

    def _prepare(self):
        """Prepare this job for running.

        Sets (at least) the `loader`, `num_examples`, and `type_str` attributes of this
        job to a data loader, number of examples per epoch, and a name for the trainer,
        repectively.

        Guaranteed to be called exactly once before running the first epoch.

        """
        super()._prepare()
        self.model.prepare_job(self)  # let the model add some hooks

    @dataclass
    class _ProcessBatchResult:
        """Result of running forward+backward pass on a batch."""

        avg_loss: float
        size: int
        prepare_time: float
        forward_time: float
        backward_time: float

    def _process_batch(
        self, batch_index: int, batch
    ) -> "TrainingJob._ProcessBatchResult":
        "Run forward and backward pass on batch and return results."
        raise NotImplementedError


class TrainingJobKvsAll(TrainingJob):
    """Train with examples consisting of a query and its answers.

    Terminology:
    - Query type: which queries to ask (sp_, s_o, and/or _po), can be configured via
      configuration key `KvsAll.query_type` (which see)
    - Query: a particular query, e.g., (John,marriedTo) of type sp_
    - Labels: list of true answers of a query (e.g., [Jane])
    - Example: a query + its labels, e.g., (John,marriedTo), [Jane]
    """

    from kge.indexing import KvsAllIndex

    def __init__(
        self, config, dataset, parent_job=None, model=None, parameter_client=None
    ):
        super().__init__(
            config, dataset, parent_job, model=model, parameter_client=parameter_client
        )
        self.label_smoothing = config.check_range(
            "KvsAll.label_smoothing", float("-inf"), 1.0, max_inclusive=False
        )
        if self.label_smoothing < 0:
            if config.get("train.auto_correct"):
                config.log(
                    "Setting label_smoothing to 0, "
                    "was set to {}.".format(self.label_smoothing)
                )
                self.label_smoothing = 0
            else:
                raise Exception(
                    "Label_smoothing was set to {}, "
                    "should be at least 0.".format(self.label_smoothing)
                )
        elif self.label_smoothing > 0 and self.label_smoothing <= (
            1.0 / dataset.num_entities()
        ):
            if config.get("train.auto_correct"):
                # just to be sure it's used correctly
                config.log(
                    "Setting label_smoothing to 1/num_entities = {}, "
                    "was set to {}.".format(
                        1.0 / dataset.num_entities(), self.label_smoothing
                    )
                )
                self.label_smoothing = 1.0 / dataset.num_entities()
            else:
                raise Exception(
                    "Label_smoothing was set to {}, "
                    "should be at least {}.".format(
                        self.label_smoothing, 1.0 / dataset.num_entities()
                    )
                )

        config.log("Initializing 1-to-N training job...")
        self.type_str = "KvsAll"

        if self.__class__ == TrainingJobKvsAll:
            for f in Job.job_created_hooks:
                f(self)

    def _prepare(self):
        super()._prepare()
        # determine enabled query types
        self.query_types = [
            key
            for key, enabled in self.config.get("KvsAll.query_types").items()
            if enabled
        ]

        # corresponding indexes
        self.query_indexes: List[KvsAllIndex] = []

        #' for each query type (ordered as in self.query_types), index right after last
        #' example of that type in the list of all examples (over all query types)
        self.query_last_example = []

        # construct relevant data structures
        self.num_examples = 0
        for query_type in self.query_types:
            index_type = (
                "sp_to_o"
                if query_type == "sp_"
                else ("so_to_p" if query_type == "s_o" else "po_to_s")
            )
            index = self.dataset.index(f"{self.train_split}_{index_type}")
            self.query_indexes.append(index)
            self.num_examples += len(index)
            self.query_last_example.append(self.num_examples)

        # create dataloader
        self.loader = torch.utils.data.DataLoader(
            range(self.num_examples),
            collate_fn=self._get_collate_fun(),
            shuffle=True,
            batch_size=self.batch_size,
            num_workers=self.config.get("train.num_workers"),
            worker_init_fn=_generate_worker_init_fn(self.config),
            pin_memory=self.config.get("train.pin_memory"),
        )

    def _get_collate_fun(self):
        # create the collate function
        def collate(batch):
            """For a batch of size n, returns a dictionary of:

            - queries: nx2 tensor, row = query (sp, po, or so indexes)
            - label_coords: for each query, position of true answers (an Nx2 tensor,
              first columns holds query index, second colum holds index of label)
            - query_type_indexes (vector of size n holding the query type of each query)
            - triples (all true triples in the batch; e.g., needed for weighted
              penalties)

            """

            # count how many labels we have across the entire batch
            num_ones = 0
            for example_index in batch:
                start = 0
                for query_type_index in range(len(self.query_types)):
                    end = self.query_last_example[query_type_index]
                    if example_index < end:
                        example_index -= start
                        num_ones += self.query_indexes[query_type_index]._values_offset[
                            example_index + 1
                        ]
                        num_ones -= self.query_indexes[query_type_index]._values_offset[
                            example_index
                        ]
                        break
                    start = end

            # now create the batch elements
            queries_batch = torch.zeros([len(batch), 2], dtype=torch.long)
            query_type_indexes_batch = torch.zeros([len(batch)], dtype=torch.long)
            label_coords_batch = torch.zeros([num_ones, 2], dtype=torch.int)
            triples_batch = torch.zeros([num_ones, 3], dtype=torch.long)
            current_index = 0
            for batch_index, example_index in enumerate(batch):
                start = 0
                for query_type_index, query_type in enumerate(self.query_types):
                    end = self.query_last_example[query_type_index]
                    if example_index < end:
                        example_index -= start
                        query_type_indexes_batch[batch_index] = query_type_index
                        queries = self.query_indexes[query_type_index]._keys
                        label_offsets = self.query_indexes[
                            query_type_index
                        ]._values_offset
                        labels = self.query_indexes[query_type_index]._values
                        if query_type == "sp_":
                            query_col_1, query_col_2, target_col = S, P, O
                        elif query_type == "s_o":
                            query_col_1, target_col, query_col_2 = S, P, O
                        else:
                            target_col, query_col_1, query_col_2 = S, P, O
                        break
                    start = end

                queries_batch[batch_index,] = queries[example_index]
                start = label_offsets[example_index]
                end = label_offsets[example_index + 1]
                size = end - start
                label_coords_batch[
                    current_index : (current_index + size), 0
                ] = batch_index
                label_coords_batch[current_index : (current_index + size), 1] = labels[
                    start:end
                ]
                triples_batch[
                    current_index : (current_index + size), query_col_1
                ] = queries[example_index][0]
                triples_batch[
                    current_index : (current_index + size), query_col_2
                ] = queries[example_index][1]
                triples_batch[
                    current_index : (current_index + size), target_col
                ] = labels[start:end]
                current_index += size

            # all done
            return {
                "queries": queries_batch,
                "label_coords": label_coords_batch,
                "query_type_indexes": query_type_indexes_batch,
                "triples": triples_batch,
            }

        return collate

    def _process_batch(self, batch_index, batch) -> TrainingJob._ProcessBatchResult:
        # prepare
        prepare_time = -time.time()
        queries_batch = batch["queries"].to(self.device)
        batch_size = len(queries_batch)
        label_coords_batch = batch["label_coords"].to(self.device)
        query_type_indexes_batch = batch["query_type_indexes"]

        # in this method, example refers to the index of an example in the batch, i.e.,
        # it takes values in 0,1,...,batch_size-1
        examples_for_query_type = {}
        for query_type_index, query_type in enumerate(self.query_types):
            examples_for_query_type[query_type] = (
                (query_type_indexes_batch == query_type_index)
                .nonzero(as_tuple=False)
                .to(self.device)
                .view(-1)
            )

        labels_batch = kge.job.util.coord_to_sparse_tensor(
            batch_size,
            max(self.dataset.num_entities(), self.dataset.num_relations()),
            label_coords_batch,
            self.device,
        ).to_dense()
        labels_for_query_type = {}
        for query_type, examples in examples_for_query_type.items():
            if query_type == "s_o":
                labels_for_query_type[query_type] = labels_batch[
                    examples, : self.dataset.num_relations()
                ]
            else:
                labels_for_query_type[query_type] = labels_batch[
                    examples, : self.dataset.num_entities()
                ]

        if self.label_smoothing > 0.0:
            # as in ConvE: https://github.com/TimDettmers/ConvE
            for query_type, labels in labels_for_query_type.items():
                if query_type != "s_o":  # entity targets only for now
                    labels_for_query_type[query_type] = (
                        1.0 - self.label_smoothing
                    ) * labels + 1.0 / labels.size(1)

        prepare_time += time.time()

        # forward/backward pass (sp)
        loss_value_total = 0.0
        backward_time = 0
        forward_time = 0
        for query_type, examples in examples_for_query_type.items():
            if len(examples) > 0:
                forward_time -= time.time()
                if query_type == "sp_":
                    scores = self.model.score_sp(
                        queries_batch[examples, 0], queries_batch[examples, 1]
                    )
                elif query_type == "s_o":
                    scores = self.model.score_so(
                        queries_batch[examples, 0], queries_batch[examples, 1]
                    )
                else:
                    scores = self.model.score_po(
                        queries_batch[examples, 0], queries_batch[examples, 1]
                    )
                loss_value = (
                    self.loss(scores, labels_for_query_type[query_type]) / batch_size
                )
                loss_value_total = loss_value.item()
                forward_time += time.time()
                backward_time -= time.time()
                loss_value.backward()
                backward_time += time.time()

        # all done
        return TrainingJob._ProcessBatchResult(
            loss_value_total, batch_size, prepare_time, forward_time, backward_time
        )


class TrainingJobNegativeSampling(TrainingJob):
    def __init__(
        self,
        config,
        dataset,
        parent_job=None,
        model=None,
        parameter_client=None,
        init_for_load_only=False,
    ):
        super().__init__(
            config,
            dataset,
            parent_job,
            model=model,
            parameter_client=parameter_client,
            init_for_load_only=init_for_load_only,
        )
        self._sampler = KgeSampler.create(config, "negative_sampling", dataset)
        self._implementation = self.config.check(
            "negative_sampling.implementation", ["triple", "all", "batch", "auto"],
        )
        if self._implementation == "auto":
            max_nr_of_negs = max(self._sampler.num_samples)
            if self._sampler.shared:
                self._implementation = "batch"
            elif max_nr_of_negs <= 30:
                self._implementation = "triple"
            elif max_nr_of_negs > 30:
                self._implementation = "batch"
        self._max_chunk_size = self.config.get("negative_sampling.chunk_size")

        config.log(
            "Initializing negative sampling training job with "
            "'{}' scoring function ...".format(self._implementation)
        )
        self.type_str = "negative_sampling"
        self.load_batch = self.config.get("job.distributed.load_batch")
        self.entity_localize = self.config.get("job.distributed.entity_localize")
        self.relation_localize = self.config.get("job.distributed.relation_localize")

        if self.__class__ == TrainingJobNegativeSampling:
            for f in Job.job_created_hooks:
                f(self)

    def _prepare(self):
        """Construct dataloader"""
        super()._prepare()

        self.num_examples = self.dataset.split(self.train_split).size(0)
        self.dataloader_dataset = NumberDataset(self.num_examples)
        self.loader = torch.utils.data.DataLoader(
            # range(self.num_examples),
            self.dataloader_dataset,
            collate_fn=self._get_collate_fun(),
            shuffle=True,
            batch_size=self.batch_size,
            num_workers=self.config.get("train.num_workers"),
            worker_init_fn=_generate_worker_init_fn(self.config),
            pin_memory=self.config.get("train.pin_memory"),
        )

    def _get_collate_fun(self):
        # create the collate function
        def collate(batch):
            """For a batch of size n, returns a tuple of:

            - triples (tensor of shape [n,3], ),
            - negative_samples (list of tensors of shape [n,num_samples]; 3 elements
              in order S,P,O)
            """

            triples = self.dataset.split(self.train_split)[self.dataloader_dataset.samples[batch], :].long()
            # labels = torch.zeros((len(batch), self._sampler.num_negatives_total + 1))
            # labels[:, 0] = 1
            # labels = labels.view(-1)

            negative_samples = list()
            for slot in [S, P, O]:
                negative_samples.append(self._sampler.sample(triples, slot))
            return {"triples": triples, "negative_samples": negative_samples}

        return collate

    def _process_batch(self, batch_index, batch) -> TrainingJob._ProcessBatchResult:
        # prepare
        prepare_time = -time.time()
        batch_triples = batch["triples"].to(self.device)
        for ns in batch["negative_samples"]:
            ns.positive_triples = batch_triples
        batch_negative_samples = [
            ns.to(self.device) for ns in batch["negative_samples"]
        ]
        if self.config.get("job.distributed.load_batch"):
            if self.entity_sync_level == "batch":
                unique_entities = torch.unique(torch.cat((batch_triples[:, [S,O]].view(-1), batch_negative_samples[S].unique_samples(), batch_negative_samples[O].unique_samples())))
                for wait_value in self.optimizer.entity_async_wait_values:
                    self.parameter_client.wait(wait_value)
                self.optimizer.entity_async_wait_values.clear()
                if self.entity_localize:
                    self.model.get_s_embedder().localize(unique_entities)
                self.model.get_s_embedder()._pull_embeddings(unique_entities)
            if self.relation_sync_level == "batch":
                unique_relations = torch.unique(torch.cat((batch_triples[:, [P]].view(-1), batch_negative_samples[P].unique_samples())))
                for wait_value in self.optimizer.relation_async_wait_values:
                    self.parameter_client.wait(wait_value)
                self.optimizer.relation_async_wait_values.clear()
                if self.relation_localize:
                    self.model.get_p_embedder().localize(unique_relations)
                self.model.get_p_embedder()._pull_embeddings(unique_relations)
        batch_size = len(batch_triples)
        prepare_time += time.time()

        loss_value = 0.0
        forward_time = 0.0
        backward_time = 0.0
        labels = [None] * 3

        # perform processing of batch in smaller chunks to save memory
        max_chunk_size = (
            self._max_chunk_size if self._max_chunk_size > 0 else batch_size
        )
        for chunk_number in range(math.ceil(batch_size / max_chunk_size)):
            # determine data used for this chunk
            chunk_start = max_chunk_size * chunk_number
            chunk_end = min(max_chunk_size * (chunk_number + 1), batch_size)
            chunk_indexes = slice(chunk_start, chunk_end)
            chunk_size = chunk_end - chunk_start
            triples = batch_triples[chunk_indexes]

            # process the chunk
            for slot in [S, P, O]:
                num_samples = self._sampler.num_samples[slot]
                if num_samples <= 0:
                    continue

                # construct gold labels: first column corresponds to positives,
                # remaining columns to negatives
                if labels[slot] is None or labels[slot].shape != (
                    chunk_size,
                    1 + num_samples,
                ):
                    prepare_time -= time.time()
                    labels[slot] = torch.zeros(
                        (chunk_size, 1 + num_samples), device=self.device
                    )
                    labels[slot][:, 0] = 1
                    prepare_time += time.time()

                # compute the scores
                forward_time -= time.time()
                scores = torch.empty((chunk_size, num_samples + 1), device=self.device)
                scores[:, 0] = self.model.score_spo(
                    triples[:, S],
                    triples[:, P],
                    triples[:, O],
                    direction=SLOT_STR[slot],
                )
                forward_time += time.time()
                scores[:, 1:] = batch_negative_samples[slot].score(
                    self.model, indexes=chunk_indexes
                )
                forward_time += batch_negative_samples[slot].forward_time
                prepare_time += batch_negative_samples[slot].prepare_time

                # compute chunk loss (concluding the forward pass of the chunk)
                forward_time -= time.time()
                loss_value_torch = (
                    self.loss(scores, labels[slot], num_negatives=num_samples)
                    / batch_size
                )
                loss_value += loss_value_torch.item()
                forward_time += time.time()

                # backward pass for this chunk
                backward_time -= time.time()
                loss_value_torch.backward()
                backward_time += time.time()

        # all done
        return TrainingJob._ProcessBatchResult(
            loss_value, batch_size, prepare_time, forward_time, backward_time
        )


class TrainingJob1vsAll(TrainingJob):
    """Samples SPO pairs and queries sp_ and _po, treating all other entities as negative."""

    def __init__(
        self, config, dataset, parent_job=None, model=None, parameter_client=None
    ):
        super().__init__(
            config, dataset, parent_job, model=model, parameter_client=parameter_client
        )
        config.log("Initializing spo training job...")
        self.type_str = "1vsAll"

        if self.__class__ == TrainingJob1vsAll:
            for f in Job.job_created_hooks:
                f(self)

    def _prepare(self):
        """Construct dataloader"""
        super()._prepare()

        self.num_examples = self.dataset.split(self.train_split).size(0)
        self.loader = torch.utils.data.DataLoader(
            range(self.num_examples),
            collate_fn=lambda batch: {
                "triples": self.dataset.split(self.train_split)[batch, :].long()
            },
            shuffle=True,
            batch_size=self.batch_size,
            num_workers=self.config.get("train.num_workers"),
            worker_init_fn=_generate_worker_init_fn(self.config),
            pin_memory=self.config.get("train.pin_memory"),
        )

    def _process_batch(self, batch_index, batch) -> TrainingJob._ProcessBatchResult:
        # prepare
        prepare_time = -time.time()
        triples = batch["triples"].to(self.device)
        batch_size = len(triples)
        prepare_time += time.time()

        # forward/backward pass (sp)
        forward_time = -time.time()
        scores_sp = self.model.score_sp(triples[:, 0], triples[:, 1])
        loss_value_sp = self.loss(scores_sp, triples[:, 2]) / batch_size
        loss_value = loss_value_sp.item()
        forward_time += time.time()
        backward_time = -time.time()
        loss_value_sp.backward()
        backward_time += time.time()

        # forward/backward pass (po)
        forward_time -= time.time()
        scores_po = self.model.score_po(triples[:, 1], triples[:, 2])
        loss_value_po = self.loss(scores_po, triples[:, 0]) / batch_size
        loss_value += loss_value_po.item()
        forward_time += time.time()
        backward_time -= time.time()
        loss_value_po.backward()
        backward_time += time.time()

        # all done
        return TrainingJob._ProcessBatchResult(
            loss_value, batch_size, prepare_time, forward_time, backward_time
        )<|MERGE_RESOLUTION|>--- conflicted
+++ resolved
@@ -542,9 +542,9 @@
                     if self.device.startswith("cuda"):
                         self.config.log(
                             "CUDA memory after first batch: allocated={:14,} "
-                            "cached={:14,} max_allocated={:14,}".format(
+                            "reserved={:14,} max_allocated={:14,}".format(
                                 torch.cuda.memory_allocated(self.device),
-                                torch.cuda.memory_cached(self.device),
+                                torch.cuda.memory_reserved(self.device),
                                 torch.cuda.max_memory_allocated(self.device),
                             )
                         )
@@ -647,7 +647,6 @@
                 other_time=other_time,
                 event="epoch_completed",
             )
-<<<<<<< HEAD
             print("work done", self.parameter_client.rank)
             if self.entity_sync_level == "partition":
                 # todo: optimizer write back missing
@@ -664,103 +663,6 @@
                 f(self, trace_entry)
             trace_entry = self.trace(
                 **trace_entry, echo=True, echo_prefix="  ", log=True
-=======
-            batch_forward_time += time.time()
-
-            # backward pass on penalties
-            batch_backward_time = batch_result.backward_time - time.time()
-            penalty = 0.0
-            for index, (penalty_key, penalty_value_torch) in enumerate(penalties_torch):
-                penalty_value_torch.backward()
-                penalty += penalty_value_torch.item()
-                sum_penalties[penalty_key] += penalty_value_torch.item()
-            sum_penalty += penalty
-            batch_backward_time += time.time()
-
-            # determine full cost
-            cost_value = batch_result.avg_loss + penalty
-
-            # abort on nan
-            if self.abort_on_nan and math.isnan(cost_value):
-                raise FloatingPointError("Cost became nan, aborting training job")
-
-            # TODO # visualize graph
-            # if (
-            #     self.epoch == 1
-            #     and batch_index == 0
-            #     and self.config.get("train.visualize_graph")
-            # ):
-            #     from torchviz import make_dot
-
-            #     f = os.path.join(self.config.folder, "cost_value")
-            #     graph = make_dot(cost_value, params=dict(self.model.named_parameters()))
-            #     graph.save(f"{f}.gv")
-            #     graph.render(f)  # needs graphviz installed
-            #     self.config.log("Exported compute graph to " + f + ".{gv,pdf}")
-
-            # print memory stats
-            if self.epoch == 1 and batch_index == 0:
-                if self.device.startswith("cuda"):
-                    self.config.log(
-                        "CUDA memory after first batch: allocated={:14,} "
-                        "reserved={:14,} max_allocated={:14,}".format(
-                            torch.cuda.memory_allocated(self.device),
-                            torch.cuda.memory_reserved(self.device),
-                            torch.cuda.max_memory_allocated(self.device),
-                        )
-                    )
-
-            # update parameters
-            batch_optimizer_time = -time.time()
-            self.optimizer.step()
-            batch_optimizer_time += time.time()
-
-            # tracing/logging
-            if self.trace_batch:
-                batch_trace = {
-                    "type": self.type_str,
-                    "scope": "batch",
-                    "epoch": self.epoch,
-                    "split": self.train_split,
-                    "batch": batch_index,
-                    "size": batch_result.size,
-                    "batches": len(self.loader),
-                    "lr": [group["lr"] for group in self.optimizer.param_groups],
-                    "avg_loss": batch_result.avg_loss,
-                    "penalties": [p.item() for k, p in penalties_torch],
-                    "penalty": penalty,
-                    "cost": cost_value,
-                    "prepare_time": batch_result.prepare_time,
-                    "forward_time": batch_forward_time,
-                    "backward_time": batch_backward_time,
-                    "optimizer_time": batch_optimizer_time,
-                }
-                for f in self.post_batch_trace_hooks:
-                    f(self, batch_trace)
-                self.trace(**batch_trace, event="batch_completed")
-            self.config.print(
-                (
-                    "\r"  # go back
-                    + "{}  batch{: "
-                    + str(1 + int(math.ceil(math.log10(len(self.loader)))))
-                    + "d}/{}"
-                    + ", avg_loss {:.4E}, penalty {:.4E}, cost {:.4E}, time {:6.2f}s"
-                    + "\033[K"  # clear to right
-                ).format(
-                    self.config.log_prefix,
-                    batch_index,
-                    len(self.loader) - 1,
-                    batch_result.avg_loss,
-                    penalty,
-                    cost_value,
-                    batch_result.prepare_time
-                    + batch_forward_time
-                    + batch_backward_time
-                    + batch_optimizer_time,
-                ),
-                end="",
-                flush=True,
->>>>>>> 2ba8430f
             )
 
         return trace_entry
