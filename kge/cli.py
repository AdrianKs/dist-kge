#!/usr/bin/env python
import datetime
import os
import sys
import traceback
import yaml
import time

import torch
import lapse

from kge import Dataset
from kge import Config
from kge.job import Job
from kge.misc import get_git_revision_short_hash, kge_base_dir, is_number
from kge.util.dump import add_dump_parsers, dump
from kge.util.io import get_checkpoint_file, load_checkpoint
from kge.util.package import package_model, add_package_parser
from kge.normal_cli import create_parser, process_meta_command, argparse_bool_type
from kge.distributed.funcs import create_and_run_distributed


def main():
    # default config
    config = Config()

    # now parse the arguments
    parser = create_parser(config)
    args, unknown_args = parser.parse_known_args()

    # If there where unknown args, add them to the parser and reparse. The correctness
    # of these arguments will be checked later.
    if len(unknown_args) > 0:
        parser = create_parser(
            config, filter(lambda a: a.startswith("--"), unknown_args)
        )
        args = parser.parse_args()

    # process meta-commands
    process_meta_command(args, "create", {"command": "start", "run": False})
    process_meta_command(args, "eval", {"command": "resume", "job.type": "eval"})
    process_meta_command(
        args, "test", {"command": "resume", "job.type": "eval", "eval.split": "test"}
    )
    process_meta_command(
        args, "valid", {"command": "resume", "job.type": "eval", "eval.split": "valid"}
    )
    # dump command
    if args.command == "dump":
        dump(args)
        exit()

    # package command
    if args.command == "package":
        package_model(args)
        exit()

    # start command
    if args.command == "start":
        # use toy config file if no config given
        if args.config is None:
            args.config = kge_base_dir() + "/" + "examples/toy-complex-train.yaml"
            print(
                "WARNING: No configuration specified; using " + args.config,
                file=sys.stderr,
            )

        if not vars(args)["console.quiet"]:
            print("Loading configuration {}...".format(args.config))
        config.load(args.config)

    # resume command
    if args.command == "resume":
        if os.path.isdir(args.config) and os.path.isfile(args.config + "/config.yaml"):
            args.config += "/config.yaml"
        if not vars(args)["console.quiet"]:
            print("Resuming from configuration {}...".format(args.config))
        config.load(args.config)
        config.folder = os.path.dirname(args.config)
        if not config.folder:
            config.folder = "."
        if not os.path.exists(config.folder):
            raise ValueError(
                "{} is not a valid config file for resuming".format(args.config)
            )

    # overwrite configuration with command line arguments
    for key, value in vars(args).items():
        if key in [
            "command",
            "config",
            "run",
            "folder",
            "checkpoint",
            "abort_when_cache_outdated",
        ]:
            continue
        if value is not None:
            if key == "search.device_pool" or key == "job.device_pool":
                value = "".join(value).split(",")
            try:
                if isinstance(config.get(key), bool):
                    value = argparse_bool_type(value)
            except KeyError:
                pass
            config.set(key, value)
            if key == "model":
                config._import(value)

    # initialize output folder
    if args.command == "start":
        if args.folder is None:  # means: set default
            config_name = os.path.splitext(os.path.basename(args.config))[0]
            config.folder = os.path.join(
                kge_base_dir(),
                "local",
                "experiments",
                datetime.datetime.now().strftime("%Y%m%d-%H%M%S") + "-" + config_name,
            )
        else:
            config.folder = args.folder

    # catch errors to log them
    try:
        if args.command == "start" and not config.init_folder():
            raise ValueError("output folder {} exists already".format(config.folder))
        config.log("Using folder: {}".format(config.folder))

        # determine checkpoint to resume (if any)
        if hasattr(args, "checkpoint"):
            checkpoint_file = get_checkpoint_file(config, args.checkpoint)

        # disable processing of outdated cached dataset files globally
        Dataset._abort_when_cache_outdated = args.abort_when_cache_outdated

        # log configuration
        config.log("Configuration:")
        config.log(yaml.dump(config.options), prefix="  ")
        config.log("git commit: {}".format(get_git_revision_short_hash()), prefix="  ")

        # set random seeds
        def get_seed(what):
            seed = config.get(f"random_seed.{what}")
            if seed < 0 and config.get(f"random_seed.default") >= 0:
                import hashlib

                # we add an md5 hash to the default seed so that different PRNGs get a
                # different seed
                seed = (
                    config.get(f"random_seed.default")
                    + int(hashlib.md5(what.encode()).hexdigest(), 16)
                ) % 0xFFFF  # stay 32-bit

            return seed

        if get_seed("python") > -1:
            import random

            random.seed(get_seed("python"))
        if get_seed("torch") > -1:
            import torch

            torch.manual_seed(get_seed("torch"))
        if get_seed("numpy") > -1:
            import numpy.random

            numpy.random.seed(get_seed("numpy"))
        if get_seed("numba") > -1:
            import numpy as np, numba

            @numba.njit
            def seed_numba(seed):
                np.random.seed(seed)

            seed_numba(get_seed("numba"))

        # let's go
        if args.command == "start" and not args.run:
            config.log("Job created successfully.")
        else:
            # load data
            dataset = Dataset.create(config)

            checkpoint = None
            # let's go
            if args.command == "resume":
                if checkpoint_file is not None:
                    checkpoint = load_checkpoint(
                        checkpoint_file, config.get("job.device")
                    )
                #     job = Job.create_from(
                #         checkpoint, new_config=config, dataset=dataset
                #     )
                # else:
                #     job = Job.create(config, dataset)
                #     job.config.log(
                #         "No checkpoint found or specified, starting from scratch..."
                #     )
            # else:
            if config.get("job.type") == "train" and config.get("job.distributed.num_workers") > 0:
                create_and_run_distributed(config, dataset, checkpoint)
            else:
                job = Job.create(config, dataset)
<<<<<<< HEAD
                job.run()

            # job.run()
    except BaseException as e:
=======
            job.run()
    except BaseException:
>>>>>>> a22724e9
        tb = traceback.format_exc()
        config.log(tb, echo=False)
        raise


if __name__ == "__main__":
    main()<|MERGE_RESOLUTION|>--- conflicted
+++ resolved
@@ -201,15 +201,10 @@
                 create_and_run_distributed(config, dataset, checkpoint)
             else:
                 job = Job.create(config, dataset)
-<<<<<<< HEAD
                 job.run()
 
             # job.run()
-    except BaseException as e:
-=======
-            job.run()
     except BaseException:
->>>>>>> a22724e9
         tb = traceback.format_exc()
         config.log(tb, echo=False)
         raise
