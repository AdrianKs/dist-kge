--- conflicted
+++ resolved
@@ -129,11 +129,6 @@
                     )
                     self.filter_implementation = "standard"
 
-<<<<<<< HEAD
-    def _sample(self, positive_triples: torch.Tensor, slot: int, num_samples: int):
-        """Sample negative examples."""
-        raise NotImplementedError("The selected sampler is not implemented.")
-=======
         return DefaultBatchNegativeSample(
             self.config,
             self.configuration_key,
@@ -142,7 +137,6 @@
             num_samples,
             negative_samples,
         )
->>>>>>> 5d85c658
 
     def _sample(
         self, positive_triples: torch.Tensor, slot: int, num_samples: int
@@ -629,26 +623,9 @@
         # unique_samples = np.random.choice(
         #     self.vocabulary_size[slot], num_unique, replace=False
         # )
-<<<<<<< HEAD
-        shared_samples = random.sample(
-            range(self.vocabulary_size[slot]), num_distinct + 1
-        )
-
-        # For each row i (positive triple), select a sample to drop. For rows that
-        # contain its positive, drop that positive. For all other rows, drop a random
-        # position.
-        shared_samples_index = {s: j for j, s in enumerate(shared_samples)}
-        replacement = np.random.choice(num_distinct + 1, batch_size, replace=True)
-        drop = torch.tensor(
-            [
-                shared_samples_index.get(s, replacement[i])
-                for i, s in enumerate(positive_triples[:, slot].numpy())
-            ]
-=======
         unique_samples = random.sample(
             range(self.vocabulary_size[slot]),
             num_unique if self.shared_type == "naive" else num_unique + 1,
->>>>>>> 5d85c658
         )
 
         # For WR, we need to upsample. To do so, we compute the set of additional
@@ -792,7 +769,7 @@
                 self._multinomials[slot][0],
                 positive_triples.size(0) * num_samples,
             ).view(positive_triples.size(0), num_samples)
-<<<<<<< HEAD
+
         return result
 
 
@@ -835,8 +812,4 @@
         self.sample_pools[O] = self.sample_pools[S]
 
     def set_pool(self, pool: torch.Tensor, slot: int):
-        self.sample_pools[slot] = pool
-=======
-
-        return result
->>>>>>> 5d85c658
+        self.sample_pools[slot] = pool