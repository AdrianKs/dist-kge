--- conflicted
+++ resolved
@@ -528,14 +528,10 @@
         # repeat indexes as needed for WR sampling
         if num_unique != num_samples:
             negative_samples = negative_samples[
-<<<<<<< HEAD
-                :, torch.cat((torch.arange(num_unique, device=device), self._repeat_indexes))
-=======
                 :,
                 torch.cat(
                     (torch.arange(num_unique, device=device), self._repeat_indexes)
                 ),
->>>>>>> bdbe002c
             ]
 
         return negative_samples
