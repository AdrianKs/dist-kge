--- conflicted
+++ resolved
@@ -1,14 +1,11 @@
 from kge import Config, Configurable
 import torch.optim
 from torch.optim.lr_scheduler import _LRScheduler
-<<<<<<< HEAD
-from kge.util.dist_sgd import DistSGD
-from kge.util.dist_adagrad import DistAdagrad
-=======
 import re
 from operator import or_
 from functools import reduce
->>>>>>> a22724e9
+from kge.util.dist_sgd import DistSGD
+from kge.util.dist_adagrad import DistAdagrad
 
 
 class KgeOptimizer:
@@ -17,20 +14,12 @@
     @staticmethod
     def create(config, model, parameter_client=None, lapse_indexes=None):
         """ Factory method for optimizer creation """
-<<<<<<< HEAD
         if config.get("train.optimizer") == "dist_sgd":
             optimizer = DistSGD(
                 model,
                 parameter_client=parameter_client,
                 lapse_indexes=lapse_indexes,
                 **config.get("train.optimizer_args"),
-=======
-        try:
-            optimizer = getattr(torch.optim, config.get("train.optimizer.default.type"))
-            return optimizer(
-                KgeOptimizer._get_parameters_and_optimizer_args(config, model),
-                **config.get("train.optimizer.default.args"),
->>>>>>> a22724e9
             )
             return optimizer
         if config.get("train.optimizer") in ["dist_adagrad", "dist_rowadagrad"]:
@@ -56,10 +45,10 @@
             return optimizer
         else:
             try:
-                optimizer = getattr(torch.optim, config.get("train.optimizer"))
+                optimizer = getattr(torch.optim, config.get("train.optimizer.default.type"))
                 return optimizer(
-                    [p for p in model.parameters() if p.requires_grad],
-                    **config.get("train.optimizer_args"),
+                    KgeOptimizer._get_parameters_and_optimizer_args(config, model),
+                    **config.get("train.optimizer.default.args"),
                 )
             except AttributeError:
                 # perhaps TODO: try class with specified name -> extensibility
